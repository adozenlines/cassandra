<<<<<<< HEAD
2.0.10
 * Throw InvalidRequestException when queries contain relations on entire
   collection columns (CASSANDRA-7506)
 * Fix PRSI handling of CQL3 row markers for row cleanup (CASSANDRA-7787)
 * (cqlsh) enable CTRL-R history search with libedit (CASSANDRA-7577)
 * Fix dropping collection when it's the last regular column (CASSANDRA-7744)
 * Properly reject operations on list index with conditions (CASSANDRA-7499)
 * (Hadoop) allow ACFRW to limit nodes to local DC (CASSANDRA-7252)
 * (cqlsh) Wait up to 10 sec for a tracing session (CASSANDRA-7222)
 * Fix NPE in FileCacheService.sizeInBytes (CASSANDRA-7756)
 * (cqlsh) cqlsh should automatically disable tracing when selecting
   from system_traces (CASSANDRA-7641)
 * (Hadoop) Add CqlOutputFormat (CASSANDRA-6927)
 * Don't depend on cassandra config for nodetool ring (CASSANDRA-7508)
 * (cqlsh) Fix failing cqlsh formatting tests (CASSANDRA-7703)
 * Fix MS expiring map timeout for Paxos messages (CASSANDRA-7752)
 * Do not flush on truncate if durable_writes is false (CASSANDRA-7750)
 * Give CRR a default input_cql Statement (CASSANDRA-7226)
 * Better error message when adding a collection with the same name
   than a previously dropped one (CASSANDRA-6276)
 * Fix validation when adding static columns (CASSANDRA-7730)
 * (Thrift) fix range deletion of supercolumns (CASSANDRA-7733)
 * Fix potential AssertionError in RangeTombstoneList (CASSANDRA-7700)
 * Validate arguments of blobAs* functions (CASSANDRA-7707)
 * Fix potential AssertionError with 2ndary indexes (CASSANDRA-6612)
 * Avoid logging CompactionInterrupted at ERROR (CASSANDRA-7694)
 * Minor leak in sstable2jon (CASSANDRA-7709)
 * Add cassandra.auto_bootstrap system property (CASSANDRA-7650)
 * Remove CqlPagingRecordReader/CqlPagingInputFormat (CASSANDRA-7570)
 * Fix IncompatibleClassChangeError from hadoop2 (CASSANDRA-7229)
 * Add 'nodetool sethintedhandoffthrottlekb' (CASSANDRA-7635)
 * Update java driver (for hadoop) (CASSANDRA-7618)
 * Fix truncate to always flush (CASSANDRA-7511)
 * Remove shuffle and taketoken (CASSANDRA-7601)
 * Switch liveRatio-related log messages to DEBUG (CASSANDRA-7467)
 * (cqlsh) Add tab-completion for CREATE/DROP USER IF [NOT] EXISTS (CASSANDRA-7611)
 * Always merge ranges owned by a single node (CASSANDRA-6930)
 * Pig support for hadoop CqlInputFormat (CASSANDRA-6454)
 * Fix ReversedType(DateType) mapping to native protocol (CASSANDRA-7576)
 * (Windows) force range-based repair to non-sequential mode (CASSANDRA-7541)
 * Fix range merging when DES scores are zero (CASSANDRA-7535)
 * Warn when SSL certificates have expired (CASSANDRA-7528)
 * Workaround JVM NPE on JMX bind failure (CASSANDRA-7254)
 * Fix race in FileCacheService RemovalListener (CASSANDRA-7278)
 * Fix inconsistent use of consistencyForCommit that allowed LOCAL_QUORUM
   operations to incorrect become full QUORUM (CASSANDRA-7345)
 * Properly handle unrecognized opcodes and flags (CASSANDRA-7440)
 * (Hadoop) close CqlRecordWriter clients when finished (CASSANDRA-7459)
 * Make sure high level sstables get compacted (CASSANDRA-7414)
 * Fix AssertionError when using empty clustering columns and static columns
   (CASSANDRA-7455)
 * Add inter_dc_stream_throughput_outbound_megabits_per_sec (CASSANDRA-6596)
 * Add option to disable STCS in L0 (CASSANDRA-6621)
 * Fix error when doing reversed queries with static columns (CASSANDRA-7490)
 * Backport CASSNADRA-3569/CASSANDRA-6747 (CASSANDRA-7560)
 * Track max/min timestamps for range tombstones (CASSANDRA-7647)
 * Fix NPE when listing saved caches dir (CASSANDRA-7632)
 * Fix sstableloader unable to connect encrypted node (CASSANDRA-7585)
Merged from 1.2:
=======
1.2.19
 * Validate empty cell names from counter updates (CASSANDRA-7798)
>>>>>>> 62642fa9
 * Improve PasswordAuthenticator default super user setup (CASSANDRA-7788)
 * Remove duplicates from StorageService.getJoiningNodes (CASSANDRA-7478)
 * Clone token map outside of hot gossip loops (CASSANDRA-7758)
 * Add stop method to EmbeddedCassandraService (CASSANDRA-7595)
 * Support connecting to ipv6 jmx with nodetool (CASSANDRA-7669)
 * Set gc_grace_seconds to seven days for system schema tables (CASSANDRA-7668)
 * SimpleSeedProvider no longer caches seeds forever (CASSANDRA-7663)
 * Set correct stream ID on responses when non-Exception Throwables
   are thrown while handling native protocol messages (CASSANDRA-7470)
 * Fix row size miscalculation in LazilyCompactedRow (CASSANDRA-7543)
 * Fix race in background compaction check (CASSANDRA-7745)


2.0.9
 * Fix CC#collectTimeOrderedData() tombstone optimisations (CASSANDRA-7394)
 * Fix assertion error in CL.ANY timeout handling (CASSANDRA-7364)
 * Handle empty CFs in Memtable#maybeUpdateLiveRatio() (CASSANDRA-7401)
 * Fix native protocol CAS batches (CASSANDRA-7337)
 * Add per-CF range read request latency metrics (CASSANDRA-7338)
 * Fix NPE in StreamTransferTask.createMessageForRetry() (CASSANDRA-7323)
 * Add conditional CREATE/DROP USER support (CASSANDRA-7264)
 * Swap local and global default read repair chances (CASSANDRA-7320)
 * Add missing iso8601 patterns for date strings (CASSANDRA-6973)
 * Support selecting multiple rows in a partition using IN (CASSANDRA-6875)
 * cqlsh: always emphasize the partition key in DESC output (CASSANDRA-7274)
 * Copy compaction options to make sure they are reloaded (CASSANDRA-7290)
 * Add option to do more aggressive tombstone compactions (CASSANDRA-6563)
 * Don't try to compact already-compacting files in HHOM (CASSANDRA-7288)
 * Add authentication support to shuffle (CASSANDRA-6484)
 * Cqlsh counts non-empty lines for "Blank lines" warning (CASSANDRA-7325)
 * Make StreamSession#closeSession() idempotent (CASSANDRA-7262)
 * Fix infinite loop on exception while streaming (CASSANDRA-7330)
 * Reference sstables before populating key cache (CASSANDRA-7234)
 * Account for range tombstones in min/max column names (CASSANDRA-7235)
 * Improve sub range repair validation (CASSANDRA-7317)
 * Accept subtypes for function results, type casts (CASSANDRA-6766)
 * Support DISTINCT for static columns and fix behaviour when DISTINC is
   not use (CASSANDRA-7305).
 * Refuse range queries with strict bounds on compact tables since they
   are broken (CASSANDRA-7059)
Merged from 1.2:
 * Expose global ColumnFamily metrics (CASSANDRA-7273)
 * cqlsh: Fix CompositeType columns in DESCRIBE TABLE output (CASSANDRA-7399)
 * Expose global ColumnFamily metrics (CASSANDRA-7273)
 * Handle possible integer overflow in FastByteArrayOutputStream (CASSANDRA-7373)
 * cqlsh: 'ascii' values weren't formatted as text (CASSANDRA-7407)
 * cqlsh: ignore .cassandra permission errors (CASSANDRA-7266)
 * reduce failure detector initial value to 2s (CASSANDRA-7307)
 * Fix problem truncating on a node that was previously in a dead state (CASSANDRA-7318)
 * Don't insert tombstones that hide indexed values into 2i (CASSANDRA-7268)
 * Track metrics at a keyspace level (CASSANDRA-6539)
 * Add replace_address_first_boot flag to only replace if not bootstrapped
   (CASSANDRA-7356)
 * Enable keepalive for native protocol (CASSANDRA-7380)
 * Check internal addresses for seeds (CASSANDRA-6523)
 * Fix potential / by 0 in HHOM page size calculation (CASSANDRA-7354)
 * Fix availability validation for LOCAL_ONE CL (CASSANDRA-7319)
 * Use LOCAL_ONE for non-superuser auth queries (CASSANDRA-7328)
 * Fix handling of empty counter replication mutations (CASSANDRA-7144)


2.0.8
 * Always reallocate buffers in HSHA (CASSANDRA-6285)
 * (Hadoop) support authentication in CqlRecordReader (CASSANDRA-7221)
 * (Hadoop) Close java driver Cluster in CQLRR.close (CASSANDRA-7228)
 * Fix potential SlabAllocator yield-starvation (CASSANDRA-7133)
 * Warn when 'USING TIMESTAMP' is used on a CAS BATCH (CASSANDRA-7067)
 * Starting threads in OutboundTcpConnectionPool constructor causes race conditions (CASSANDRA-7177)
 * return all cpu values from BackgroundActivityMonitor.readAndCompute (CASSANDRA-7183)
 * fix c* launch issues on Russian os's due to output of linux 'free' cmd (CASSANDRA-6162)
 * Fix disabling autocompaction (CASSANDRA-7187)
 * Fix potential NumberFormatException when deserializing IntegerType (CASSANDRA-7088)
 * cqlsh can't tab-complete disabling compaction (CASSANDRA-7185)
 * cqlsh: Accept and execute CQL statement(s) from command-line parameter (CASSANDRA-7172)
 * Fix IllegalStateException in CqlPagingRecordReader (CASSANDRA-7198)
 * Fix the InvertedIndex trigger example (CASSANDRA-7211)
 * Correctly delete scheduled range xfers (CASSANDRA-7143)
 * Make batchlog replica selection rack-aware (CASSANDRA-6551)
 * Allow overriding cassandra-rackdc.properties file (CASSANDRA-7072)
 * Set JMX RMI port to 7199 (CASSANDRA-7087)
 * Use LOCAL_QUORUM for data reads at LOCAL_SERIAL (CASSANDRA-6939)
 * Log a warning for large batches (CASSANDRA-6487)
 * Queries on compact tables can return more rows that requested (CASSANDRA-7052)
 * USING TIMESTAMP for batches does not work (CASSANDRA-7053)
 * Fix performance regression from CASSANDRA-5614 (CASSANDRA-6949)
 * Merge groupable mutations in TriggerExecutor#execute() (CASSANDRA-7047)
 * Fix CFMetaData#getColumnDefinitionFromColumnName() (CASSANDRA-7074)
 * Plug holes in resource release when wiring up StreamSession (CASSANDRA-7073)
 * Re-add parameter columns to tracing session (CASSANDRA-6942)
 * Fix writetime/ttl functions for static columns (CASSANDRA-7081)
 * Suggest CTRL-C or semicolon after three blank lines in cqlsh (CASSANDRA-7142)
 * Add --resolve-ip option to 'nodetool ring' (CASSANDRA-7210)
 * Fix duplicated error messages on directory creation error at startup (CASSANDRA-5818)
 * reduce garbage on codec flag deserialization (CASSANDRA-7244) 
 * Proper null handle for IF with map element access (CASSANDRA-7155)
 * Improve compaction visibility (CASSANDRA-7242)
 * Fix 2ndary index queries with DESC clustering order (CASSANDRA-6950)
 * Invalid key cache entries on DROP (CASSANDRA-6525)
 * Fix flapping RecoveryManagerTest (CASSANDRA-7084)
Merged from 1.2:
 * Add Cloudstack snitch (CASSANDRA-7147)
 * Update system.peers correctly when relocating tokens (CASSANDRA-7126)
 * Add Google Compute Engine snitch (CASSANDRA-7132)
 * Fix nodetool display with vnodes (CASSANDRA-7082)
 * Fix schema concurrency exceptions (CASSANDRA-6841)
 * Fix BatchlogManager#deleteBatch() use of millisecond timsestamps
   (CASSANDRA-6822)
 * Fix batchlog to account for CF truncation records (CASSANDRA-6999)
 * Fix CQLSH parsing of functions and BLOB literals (CASSANDRA-7018)
 * Require nodetool rebuild_index to specify index names (CASSANDRA-7038)
 * Ensure that batchlog and hint timeouts do not produce hints (CASSANDRA-7058)
 * Always clean up references in SerializingCache (CASSANDRA-6994)
 * Don't shut MessagingService down when replacing a node (CASSANDRA-6476)
 * fix npe when doing -Dcassandra.fd_initial_value_ms (CASSANDRA-6751)
 * Preserves CQL metadata when updating table from thrift (CASSANDRA-6831)
 * remove duplicate query for local tokens (CASSANDRA-7182)
 * raise streaming phi convict threshold level (CASSANDRA-7063)
 * reduce garbage creation in calculatePendingRanges (CASSANDRA-7191)
 * exit CQLSH with error status code if script fails (CASSANDRA-6344)
 * Fix bug with some IN queries missig results (CASSANDRA-7105)
 * Fix availability validation for LOCAL_ONE CL (CASSANDRA-7319)
 * Hint streaming can cause decommission to fail (CASSANDRA-7219)
 * RepairTask didn't send a correct message on IllegalArgumentException (CASSANDRA-7336)


2.0.7
 * Put nodes in hibernate when join_ring is false (CASSANDRA-6961)
 * Avoid early loading of non-system keyspaces before compaction-leftovers 
   cleanup at startup (CASSANDRA-6913)
 * Restrict Windows to parallel repairs (CASSANDRA-6907)
 * (Hadoop) Allow manually specifying start/end tokens in CFIF (CASSANDRA-6436)
 * Fix NPE in MeteredFlusher (CASSANDRA-6820)
 * Fix race processing range scan responses (CASSANDRA-6820)
 * Allow deleting snapshots from dropped keyspaces (CASSANDRA-6821)
 * Add uuid() function (CASSANDRA-6473)
 * Omit tombstones from schema digests (CASSANDRA-6862)
 * Include correct consistencyLevel in LWT timeout (CASSANDRA-6884)
 * Lower chances for losing new SSTables during nodetool refresh and
   ColumnFamilyStore.loadNewSSTables (CASSANDRA-6514)
 * Add support for DELETE ... IF EXISTS to CQL3 (CASSANDRA-5708)
 * Update hadoop_cql3_word_count example (CASSANDRA-6793)
 * Fix handling of RejectedExecution in sync Thrift server (CASSANDRA-6788)
 * Log more information when exceeding tombstone_warn_threshold (CASSANDRA-6865)
 * Fix truncate to not abort due to unreachable fat clients (CASSANDRA-6864)
 * Fix schema concurrency exceptions (CASSANDRA-6841)
 * Fix leaking validator FH in StreamWriter (CASSANDRA-6832)
 * Fix saving triggers to schema (CASSANDRA-6789)
 * Fix trigger mutations when base mutation list is immutable (CASSANDRA-6790)
 * Fix accounting in FileCacheService to allow re-using RAR (CASSANDRA-6838)
 * Fix static counter columns (CASSANDRA-6827)
 * Restore expiring->deleted (cell) compaction optimization (CASSANDRA-6844)
 * Fix CompactionManager.needsCleanup (CASSANDRA-6845)
 * Correctly compare BooleanType values other than 0 and 1 (CASSANDRA-6779)
 * Read message id as string from earlier versions (CASSANDRA-6840)
 * Properly use the Paxos consistency for (non-protocol) batch (CASSANDRA-6837)
 * Add paranoid disk failure option (CASSANDRA-6646)
 * Improve PerRowSecondaryIndex performance (CASSANDRA-6876)
 * Extend triggers to support CAS updates (CASSANDRA-6882)
 * Static columns with IF NOT EXISTS don't always work as expected (CASSANDRA-6873)
 * Fix paging with SELECT DISTINCT (CASSANDRA-6857)
 * Fix UnsupportedOperationException on CAS timeout (CASSANDRA-6923)
 * Improve MeteredFlusher handling of MF-unaffected column families
   (CASSANDRA-6867)
 * Add CqlRecordReader using native pagination (CASSANDRA-6311)
 * Add QueryHandler interface (CASSANDRA-6659)
 * Track liveRatio per-memtable, not per-CF (CASSANDRA-6945)
 * Make sure upgradesstables keeps sstable level (CASSANDRA-6958)
 * Fix LIMIT with static columns (CASSANDRA-6956)
 * Fix clash with CQL column name in thrift validation (CASSANDRA-6892)
 * Fix error with super columns in mixed 1.2-2.0 clusters (CASSANDRA-6966)
 * Fix bad skip of sstables on slice query with composite start/finish (CASSANDRA-6825)
 * Fix unintended update with conditional statement (CASSANDRA-6893)
 * Fix map element access in IF (CASSANDRA-6914)
 * Avoid costly range calculations for range queries on system keyspaces
   (CASSANDRA-6906)
 * Fix SSTable not released if stream session fails (CASSANDRA-6818)
 * Avoid build failure due to ANTLR timeout (CASSANDRA-6991)
Merged from 1.2:
 * Add UNLOGGED, COUNTER options to BATCH documentation (CASSANDRA-6816)
 * add extra SSL cipher suites (CASSANDRA-6613)
 * fix nodetool getsstables for blob PK (CASSANDRA-6803)
 * Fix BatchlogManager#deleteBatch() use of millisecond timestamps
   (CASSANDRA-6822)
 * Continue assassinating even if the endpoint vanishes (CASSANDRA-6787)
 * Schedule schema pulls on change (CASSANDRA-6971)
 * Non-droppable verbs shouldn't be dropped from OTC (CASSANDRA-6980)
 * Shutdown batchlog executor in SS#drain() (CASSANDRA-7025)
 * Properly load trustore in the native protocol (CASSANDRA-6847)


2.0.6
 * Avoid race-prone second "scrub" of system keyspace (CASSANDRA-6797)
 * Pool CqlRecordWriter clients by inetaddress rather than Range
   (CASSANDRA-6665)
 * Fix compaction_history timestamps (CASSANDRA-6784)
 * Compare scores of full replica ordering in DES (CASSANDRA-6683)
 * fix CME in SessionInfo updateProgress affecting netstats (CASSANDRA-6577)
 * Allow repairing between specific replicas (CASSANDRA-6440)
 * Allow per-dc enabling of hints (CASSANDRA-6157)
 * Add compatibility for Hadoop 0.2.x (CASSANDRA-5201)
 * Fix EstimatedHistogram races (CASSANDRA-6682)
 * Failure detector correctly converts initial value to nanos (CASSANDRA-6658)
 * Add nodetool taketoken to relocate vnodes (CASSANDRA-4445)
 * Fix upgradesstables NPE for non-CF-based indexes (CASSANDRA-6645)
 * Improve nodetool cfhistograms formatting (CASSANDRA-6360)
 * Expose bulk loading progress over JMX (CASSANDRA-4757)
 * Correctly handle null with IF conditions and TTL (CASSANDRA-6623)
 * Account for range/row tombstones in tombstone drop
   time histogram (CASSANDRA-6522)
 * Stop CommitLogSegment.close() from calling sync() (CASSANDRA-6652)
 * Make commitlog failure handling configurable (CASSANDRA-6364)
 * Avoid overlaps in LCS (CASSANDRA-6688)
 * Improve support for paginating over composites (CASSANDRA-4851)
 * Fix count(*) queries in a mixed cluster (CASSANDRA-6707)
 * Improve repair tasks(snapshot, differencing) concurrency (CASSANDRA-6566)
 * Fix replaying pre-2.0 commit logs (CASSANDRA-6714)
 * Add static columns to CQL3 (CASSANDRA-6561)
 * Optimize single partition batch statements (CASSANDRA-6737)
 * Disallow post-query re-ordering when paging (CASSANDRA-6722)
 * Fix potential paging bug with deleted columns (CASSANDRA-6748)
 * Fix NPE on BulkLoader caused by losing StreamEvent (CASSANDRA-6636)
 * Fix truncating compression metadata (CASSANDRA-6791)
 * Fix UPDATE updating PRIMARY KEY columns implicitly (CASSANDRA-6782)
 * Fix IllegalArgumentException when updating from 1.2 with SuperColumns
   (CASSANDRA-6733)
 * FBUtilities.singleton() should use the CF comparator (CASSANDRA-6778)
 * Fix CQLSStableWriter.addRow(Map<String, Object>) (CASSANDRA-6526)
 * Fix HSHA server introducing corrupt data (CASSANDRA-6285)
 * Fix CAS conditions for COMPACT STORAGE tables (CASSANDRA-6813)
Merged from 1.2:
 * Add CMSClassUnloadingEnabled JVM option (CASSANDRA-6541)
 * Catch memtable flush exceptions during shutdown (CASSANDRA-6735)
 * Fix broken streams when replacing with same IP (CASSANDRA-6622)
 * Fix upgradesstables NPE for non-CF-based indexes (CASSANDRA-6645)
 * Fix partition and range deletes not triggering flush (CASSANDRA-6655)
 * Fix mean cells and mean row size per sstable calculations (CASSANDRA-6667)
 * Compact hints after partial replay to clean out tombstones (CASSANDRA-6666)
 * Log USING TTL/TIMESTAMP in a counter update warning (CASSANDRA-6649)
 * Don't exchange schema between nodes with different versions (CASSANDRA-6695)
 * Use real node messaging versions for schema exchange decisions (CASSANDRA-6700)
 * IN on the last clustering columns + ORDER BY DESC yield no results (CASSANDRA-6701)
 * Fix SecondaryIndexManager#deleteFromIndexes() (CASSANDRA-6711)
 * Fix snapshot repair not snapshotting coordinator itself (CASSANDRA-6713)
 * Support negative timestamps for CQL3 dates in query string (CASSANDRA-6718)
 * Avoid NPEs when receiving table changes for an unknown keyspace (CASSANDRA-5631)
 * Fix bootstrapping when there is no schema (CASSANDRA-6685)


2.0.5
 * Reduce garbage generated by bloom filter lookups (CASSANDRA-6609)
 * Add ks.cf names to tombstone logging (CASSANDRA-6597)
 * Use LOCAL_QUORUM for LWT operations at LOCAL_SERIAL (CASSANDRA-6495)
 * Wait for gossip to settle before accepting client connections (CASSANDRA-4288)
 * Delete unfinished compaction incrementally (CASSANDRA-6086)
 * Allow specifying custom secondary index options in CQL3 (CASSANDRA-6480)
 * Improve replica pinning for cache efficiency in DES (CASSANDRA-6485)
 * Fix LOCAL_SERIAL from thrift (CASSANDRA-6584)
 * Don't special case received counts in CAS timeout exceptions (CASSANDRA-6595)
 * Add support for 2.1 global counter shards (CASSANDRA-6505)
 * Fix NPE when streaming connection is not yet established (CASSANDRA-6210)
 * Avoid rare duplicate read repair triggering (CASSANDRA-6606)
 * Fix paging discardFirst (CASSANDRA-6555)
 * Fix ArrayIndexOutOfBoundsException in 2ndary index query (CASSANDRA-6470)
 * Release sstables upon rebuilding 2i (CASSANDRA-6635)
 * Add AbstractCompactionStrategy.startup() method (CASSANDRA-6637)
 * SSTableScanner may skip rows during cleanup (CASSANDRA-6638)
 * sstables from stalled repair sessions can resurrect deleted data (CASSANDRA-6503)
 * Switch stress to use ITransportFactory (CASSANDRA-6641)
 * Fix IllegalArgumentException during prepare (CASSANDRA-6592)
 * Fix possible loss of 2ndary index entries during compaction (CASSANDRA-6517)
 * Fix direct Memory on architectures that do not support unaligned long access
   (CASSANDRA-6628)
 * Let scrub optionally skip broken counter partitions (CASSANDRA-5930)
Merged from 1.2:
 * fsync compression metadata (CASSANDRA-6531)
 * Validate CF existence on execution for prepared statement (CASSANDRA-6535)
 * Add ability to throttle batchlog replay (CASSANDRA-6550)
 * Fix executing LOCAL_QUORUM with SimpleStrategy (CASSANDRA-6545)
 * Avoid StackOverflow when using large IN queries (CASSANDRA-6567)
 * Nodetool upgradesstables includes secondary indexes (CASSANDRA-6598)
 * Paginate batchlog replay (CASSANDRA-6569)
 * skip blocking on streaming during drain (CASSANDRA-6603)
 * Improve error message when schema doesn't match loaded sstable (CASSANDRA-6262)
 * Add properties to adjust FD initial value and max interval (CASSANDRA-4375)
 * Fix preparing with batch and delete from collection (CASSANDRA-6607)
 * Fix ABSC reverse iterator's remove() method (CASSANDRA-6629)
 * Handle host ID conflicts properly (CASSANDRA-6615)
 * Move handling of migration event source to solve bootstrap race. (CASSANDRA-6648)
 * Make sure compaction throughput value doesn't overflow with int math (CASSANDRA-6647)


2.0.4
 * Allow removing snapshots of no-longer-existing CFs (CASSANDRA-6418)
 * add StorageService.stopDaemon() (CASSANDRA-4268)
 * add IRE for invalid CF supplied to get_count (CASSANDRA-5701)
 * add client encryption support to sstableloader (CASSANDRA-6378)
 * Fix accept() loop for SSL sockets post-shutdown (CASSANDRA-6468)
 * Fix size-tiered compaction in LCS L0 (CASSANDRA-6496)
 * Fix assertion failure in filterColdSSTables (CASSANDRA-6483)
 * Fix row tombstones in larger-than-memory compactions (CASSANDRA-6008)
 * Fix cleanup ClassCastException (CASSANDRA-6462)
 * Reduce gossip memory use by interning VersionedValue strings (CASSANDRA-6410)
 * Allow specifying datacenters to participate in a repair (CASSANDRA-6218)
 * Fix divide-by-zero in PCI (CASSANDRA-6403)
 * Fix setting last compacted key in the wrong level for LCS (CASSANDRA-6284)
 * Add millisecond precision formats to the timestamp parser (CASSANDRA-6395)
 * Expose a total memtable size metric for a CF (CASSANDRA-6391)
 * cqlsh: handle symlinks properly (CASSANDRA-6425)
 * Fix potential infinite loop when paging query with IN (CASSANDRA-6464)
 * Fix assertion error in AbstractQueryPager.discardFirst (CASSANDRA-6447)
 * Fix streaming older SSTable yields unnecessary tombstones (CASSANDRA-6527)
Merged from 1.2:
 * Improved error message on bad properties in DDL queries (CASSANDRA-6453)
 * Randomize batchlog candidates selection (CASSANDRA-6481)
 * Fix thundering herd on endpoint cache invalidation (CASSANDRA-6345, 6485)
 * Improve batchlog write performance with vnodes (CASSANDRA-6488)
 * cqlsh: quote single quotes in strings inside collections (CASSANDRA-6172)
 * Improve gossip performance for typical messages (CASSANDRA-6409)
 * Throw IRE if a prepared statement has more markers than supported 
   (CASSANDRA-5598)
 * Expose Thread metrics for the native protocol server (CASSANDRA-6234)
 * Change snapshot response message verb to INTERNAL to avoid dropping it 
   (CASSANDRA-6415)
 * Warn when collection read has > 65K elements (CASSANDRA-5428)
 * Fix cache persistence when both row and key cache are enabled 
   (CASSANDRA-6413)
 * (Hadoop) add describe_local_ring (CASSANDRA-6268)
 * Fix handling of concurrent directory creation failure (CASSANDRA-6459)
 * Allow executing CREATE statements multiple times (CASSANDRA-6471)
 * Don't send confusing info with timeouts (CASSANDRA-6491)
 * Don't resubmit counter mutation runnables internally (CASSANDRA-6427)
 * Don't drop local mutations without a hint (CASSANDRA-6510)
 * Don't allow null max_hint_window_in_ms (CASSANDRA-6419)
 * Validate SliceRange start and finish lengths (CASSANDRA-6521)


2.0.3
 * Fix FD leak on slice read path (CASSANDRA-6275)
 * Cancel read meter task when closing SSTR (CASSANDRA-6358)
 * free off-heap IndexSummary during bulk (CASSANDRA-6359)
 * Recover from IOException in accept() thread (CASSANDRA-6349)
 * Improve Gossip tolerance of abnormally slow tasks (CASSANDRA-6338)
 * Fix trying to hint timed out counter writes (CASSANDRA-6322)
 * Allow restoring specific columnfamilies from archived CL (CASSANDRA-4809)
 * Avoid flushing compaction_history after each operation (CASSANDRA-6287)
 * Fix repair assertion error when tombstones expire (CASSANDRA-6277)
 * Skip loading corrupt key cache (CASSANDRA-6260)
 * Fixes for compacting larger-than-memory rows (CASSANDRA-6274)
 * Compact hottest sstables first and optionally omit coldest from
   compaction entirely (CASSANDRA-6109)
 * Fix modifying column_metadata from thrift (CASSANDRA-6182)
 * cqlsh: fix LIST USERS output (CASSANDRA-6242)
 * Add IRequestSink interface (CASSANDRA-6248)
 * Update memtable size while flushing (CASSANDRA-6249)
 * Provide hooks around CQL2/CQL3 statement execution (CASSANDRA-6252)
 * Require Permission.SELECT for CAS updates (CASSANDRA-6247)
 * New CQL-aware SSTableWriter (CASSANDRA-5894)
 * Reject CAS operation when the protocol v1 is used (CASSANDRA-6270)
 * Correctly throw error when frame too large (CASSANDRA-5981)
 * Fix serialization bug in PagedRange with 2ndary indexes (CASSANDRA-6299)
 * Fix CQL3 table validation in Thrift (CASSANDRA-6140)
 * Fix bug missing results with IN clauses (CASSANDRA-6327)
 * Fix paging with reversed slices (CASSANDRA-6343)
 * Set minTimestamp correctly to be able to drop expired sstables (CASSANDRA-6337)
 * Support NaN and Infinity as float literals (CASSANDRA-6003)
 * Remove RF from nodetool ring output (CASSANDRA-6289)
 * Fix attempting to flush empty rows (CASSANDRA-6374)
 * Fix potential out of bounds exception when paging (CASSANDRA-6333)
Merged from 1.2:
 * Optimize FD phi calculation (CASSANDRA-6386)
 * Improve initial FD phi estimate when starting up (CASSANDRA-6385)
 * Don't list CQL3 table in CLI describe even if named explicitely 
   (CASSANDRA-5750)
 * Invalidate row cache when dropping CF (CASSANDRA-6351)
 * add non-jamm path for cached statements (CASSANDRA-6293)
 * (Hadoop) Require CFRR batchSize to be at least 2 (CASSANDRA-6114)
 * Fix altering column types (CASSANDRA-6185)
 * cqlsh: fix CREATE/ALTER WITH completion (CASSANDRA-6196)
 * add windows bat files for shell commands (CASSANDRA-6145)
 * Fix potential stack overflow during range tombstones insertion (CASSANDRA-6181)
 * (Hadoop) Make LOCAL_ONE the default consistency level (CASSANDRA-6214)
 * Require logging in for Thrift CQL2/3 statement preparation (CASSANDRA-6254)
 * restrict max_num_tokens to 1536 (CASSANDRA-6267)
 * Nodetool gets default JMX port from cassandra-env.sh (CASSANDRA-6273)
 * make calculatePendingRanges asynchronous (CASSANDRA-6244)
 * Remove blocking flushes in gossip thread (CASSANDRA-6297)
 * Fix potential socket leak in connectionpool creation (CASSANDRA-6308)
 * Allow LOCAL_ONE/LOCAL_QUORUM to work with SimpleStrategy (CASSANDRA-6238)
 * cqlsh: handle 'null' as session duration (CASSANDRA-6317)
 * Fix json2sstable handling of range tombstones (CASSANDRA-6316)
 * Fix missing one row in reverse query (CASSANDRA-6330)
 * Fix reading expired row value from row cache (CASSANDRA-6325)
 * Fix AssertionError when doing set element deletion (CASSANDRA-6341)
 * Make CL code for the native protocol match the one in C* 2.0
   (CASSANDRA-6347)
 * Disallow altering CQL3 table from thrift (CASSANDRA-6370)
 * Fix size computation of prepared statement (CASSANDRA-6369)


2.0.2
 * Update FailureDetector to use nanontime (CASSANDRA-4925)
 * Fix FileCacheService regressions (CASSANDRA-6149)
 * Never return WriteTimeout for CL.ANY (CASSANDRA-6132)
 * Fix race conditions in bulk loader (CASSANDRA-6129)
 * Add configurable metrics reporting (CASSANDRA-4430)
 * drop queries exceeding a configurable number of tombstones (CASSANDRA-6117)
 * Track and persist sstable read activity (CASSANDRA-5515)
 * Fixes for speculative retry (CASSANDRA-5932, CASSANDRA-6194)
 * Improve memory usage of metadata min/max column names (CASSANDRA-6077)
 * Fix thrift validation refusing row markers on CQL3 tables (CASSANDRA-6081)
 * Fix insertion of collections with CAS (CASSANDRA-6069)
 * Correctly send metadata on SELECT COUNT (CASSANDRA-6080)
 * Track clients' remote addresses in ClientState (CASSANDRA-6070)
 * Create snapshot dir if it does not exist when migrating
   leveled manifest (CASSANDRA-6093)
 * make sequential nodetool repair the default (CASSANDRA-5950)
 * Add more hooks for compaction strategy implementations (CASSANDRA-6111)
 * Fix potential NPE on composite 2ndary indexes (CASSANDRA-6098)
 * Delete can potentially be skipped in batch (CASSANDRA-6115)
 * Allow alter keyspace on system_traces (CASSANDRA-6016)
 * Disallow empty column names in cql (CASSANDRA-6136)
 * Use Java7 file-handling APIs and fix file moving on Windows (CASSANDRA-5383)
 * Save compaction history to system keyspace (CASSANDRA-5078)
 * Fix NPE if StorageService.getOperationMode() is executed before full startup (CASSANDRA-6166)
 * CQL3: support pre-epoch longs for TimestampType (CASSANDRA-6212)
 * Add reloadtriggers command to nodetool (CASSANDRA-4949)
 * cqlsh: ignore empty 'value alias' in DESCRIBE (CASSANDRA-6139)
 * Fix sstable loader (CASSANDRA-6205)
 * Reject bootstrapping if the node already exists in gossip (CASSANDRA-5571)
 * Fix NPE while loading paxos state (CASSANDRA-6211)
 * cqlsh: add SHOW SESSION <tracing-session> command (CASSANDRA-6228)
Merged from 1.2:
 * (Hadoop) Require CFRR batchSize to be at least 2 (CASSANDRA-6114)
 * Add a warning for small LCS sstable size (CASSANDRA-6191)
 * Add ability to list specific KS/CF combinations in nodetool cfstats (CASSANDRA-4191)
 * Mark CF clean if a mutation raced the drop and got it marked dirty (CASSANDRA-5946)
 * Add a LOCAL_ONE consistency level (CASSANDRA-6202)
 * Limit CQL prepared statement cache by size instead of count (CASSANDRA-6107)
 * Tracing should log write failure rather than raw exceptions (CASSANDRA-6133)
 * lock access to TM.endpointToHostIdMap (CASSANDRA-6103)
 * Allow estimated memtable size to exceed slab allocator size (CASSANDRA-6078)
 * Start MeteredFlusher earlier to prevent OOM during CL replay (CASSANDRA-6087)
 * Avoid sending Truncate command to fat clients (CASSANDRA-6088)
 * Allow cache-keys-to-save to be set at runtime (CASSANDRA-5980)
 * Allow where clause conditions to be in parenthesis (CASSANDRA-6037)
 * Do not open non-ssl storage port if encryption option is all (CASSANDRA-3916)
 * Move batchlog replay to its own executor (CASSANDRA-6079)
 * Add tombstone debug threshold and histogram (CASSANDRA-6042, 6057)
 * Enable tcp keepalive on incoming connections (CASSANDRA-4053)
 * Fix fat client schema pull NPE (CASSANDRA-6089)
 * Fix memtable flushing for indexed tables (CASSANDRA-6112)
 * Fix skipping columns with multiple slices (CASSANDRA-6119)
 * Expose connected thrift + native client counts (CASSANDRA-5084)
 * Optimize auth setup (CASSANDRA-6122)
 * Trace index selection (CASSANDRA-6001)
 * Update sstablesPerReadHistogram to use biased sampling (CASSANDRA-6164)
 * Log UnknownColumnfamilyException when closing socket (CASSANDRA-5725)
 * Properly error out on CREATE INDEX for counters table (CASSANDRA-6160)
 * Handle JMX notification failure for repair (CASSANDRA-6097)
 * (Hadoop) Fetch no more than 128 splits in parallel (CASSANDRA-6169)
 * stress: add username/password authentication support (CASSANDRA-6068)
 * Fix indexed queries with row cache enabled on parent table (CASSANDRA-5732)
 * Fix compaction race during columnfamily drop (CASSANDRA-5957)
 * Fix validation of empty column names for compact tables (CASSANDRA-6152)
 * Skip replaying mutations that pass CRC but fail to deserialize (CASSANDRA-6183)
 * Rework token replacement to use replace_address (CASSANDRA-5916)
 * Fix altering column types (CASSANDRA-6185)
 * cqlsh: fix CREATE/ALTER WITH completion (CASSANDRA-6196)
 * add windows bat files for shell commands (CASSANDRA-6145)
 * Fix potential stack overflow during range tombstones insertion (CASSANDRA-6181)
 * (Hadoop) Make LOCAL_ONE the default consistency level (CASSANDRA-6214)


2.0.1
 * Fix bug that could allow reading deleted data temporarily (CASSANDRA-6025)
 * Improve memory use defaults (CASSANDRA-6059)
 * Make ThriftServer more easlly extensible (CASSANDRA-6058)
 * Remove Hadoop dependency from ITransportFactory (CASSANDRA-6062)
 * add file_cache_size_in_mb setting (CASSANDRA-5661)
 * Improve error message when yaml contains invalid properties (CASSANDRA-5958)
 * Improve leveled compaction's ability to find non-overlapping L0 compactions
   to work on concurrently (CASSANDRA-5921)
 * Notify indexer of columns shadowed by range tombstones (CASSANDRA-5614)
 * Log Merkle tree stats (CASSANDRA-2698)
 * Switch from crc32 to adler32 for compressed sstable checksums (CASSANDRA-5862)
 * Improve offheap memcpy performance (CASSANDRA-5884)
 * Use a range aware scanner for cleanup (CASSANDRA-2524)
 * Cleanup doesn't need to inspect sstables that contain only local data
   (CASSANDRA-5722)
 * Add ability for CQL3 to list partition keys (CASSANDRA-4536)
 * Improve native protocol serialization (CASSANDRA-5664)
 * Upgrade Thrift to 0.9.1 (CASSANDRA-5923)
 * Require superuser status for adding triggers (CASSANDRA-5963)
 * Make standalone scrubber handle old and new style leveled manifest
   (CASSANDRA-6005)
 * Fix paxos bugs (CASSANDRA-6012, 6013, 6023)
 * Fix paged ranges with multiple replicas (CASSANDRA-6004)
 * Fix potential AssertionError during tracing (CASSANDRA-6041)
 * Fix NPE in sstablesplit (CASSANDRA-6027)
 * Migrate pre-2.0 key/value/column aliases to system.schema_columns
   (CASSANDRA-6009)
 * Paging filter empty rows too agressively (CASSANDRA-6040)
 * Support variadic parameters for IN clauses (CASSANDRA-4210)
 * cqlsh: return the result of CAS writes (CASSANDRA-5796)
 * Fix validation of IN clauses with 2ndary indexes (CASSANDRA-6050)
 * Support named bind variables in CQL (CASSANDRA-6033)
Merged from 1.2:
 * Allow cache-keys-to-save to be set at runtime (CASSANDRA-5980)
 * Avoid second-guessing out-of-space state (CASSANDRA-5605)
 * Tuning knobs for dealing with large blobs and many CFs (CASSANDRA-5982)
 * (Hadoop) Fix CQLRW for thrift tables (CASSANDRA-6002)
 * Fix possible divide-by-zero in HHOM (CASSANDRA-5990)
 * Allow local batchlog writes for CL.ANY (CASSANDRA-5967)
 * Upgrade metrics-core to version 2.2.0 (CASSANDRA-5947)
 * Add snitch, schema version, cluster, partitioner to JMX (CASSANDRA-5881)
 * Fix CqlRecordWriter with composite keys (CASSANDRA-5949)
 * Add snitch, schema version, cluster, partitioner to JMX (CASSANDRA-5881)
 * Allow disabling SlabAllocator (CASSANDRA-5935)
 * Make user-defined compaction JMX blocking (CASSANDRA-4952)
 * Fix streaming does not transfer wrapped range (CASSANDRA-5948)
 * Fix loading index summary containing empty key (CASSANDRA-5965)
 * Correctly handle limits in CompositesSearcher (CASSANDRA-5975)
 * Pig: handle CQL collections (CASSANDRA-5867)
 * Pass the updated cf to the PRSI index() method (CASSANDRA-5999)
 * Allow empty CQL3 batches (as no-op) (CASSANDRA-5994)
 * Support null in CQL3 functions (CASSANDRA-5910)
 * Replace the deprecated MapMaker with CacheLoader (CASSANDRA-6007)
 * Add SSTableDeletingNotification to DataTracker (CASSANDRA-6010)
 * Fix snapshots in use get deleted during snapshot repair (CASSANDRA-6011)
 * Move hints and exception count to o.a.c.metrics (CASSANDRA-6017)
 * Fix memory leak in snapshot repair (CASSANDRA-6047)
 * Fix sstable2sjon for CQL3 tables (CASSANDRA-5852)


2.0.0
 * Fix thrift validation when inserting into CQL3 tables (CASSANDRA-5138)
 * Fix periodic memtable flushing behavior with clean memtables (CASSANDRA-5931)
 * Fix dateOf() function for pre-2.0 timestamp columns (CASSANDRA-5928)
 * Fix SSTable unintentionally loads BF when opened for batch (CASSANDRA-5938)
 * Add stream session progress to JMX (CASSANDRA-4757)
 * Fix NPE during CAS operation (CASSANDRA-5925)
Merged from 1.2:
 * Fix getBloomFilterDiskSpaceUsed for AlwaysPresentFilter (CASSANDRA-5900)
 * Don't announce schema version until we've loaded the changes locally
   (CASSANDRA-5904)
 * Fix to support off heap bloom filters size greater than 2 GB (CASSANDRA-5903)
 * Properly handle parsing huge map and set literals (CASSANDRA-5893)


2.0.0-rc2
 * enable vnodes by default (CASSANDRA-5869)
 * fix CAS contention timeout (CASSANDRA-5830)
 * fix HsHa to respect max frame size (CASSANDRA-4573)
 * Fix (some) 2i on composite components omissions (CASSANDRA-5851)
 * cqlsh: add DESCRIBE FULL SCHEMA variant (CASSANDRA-5880)
Merged from 1.2:
 * Correctly validate sparse composite cells in scrub (CASSANDRA-5855)
 * Add KeyCacheHitRate metric to CF metrics (CASSANDRA-5868)
 * cqlsh: add support for multiline comments (CASSANDRA-5798)
 * Handle CQL3 SELECT duplicate IN restrictions on clustering columns
   (CASSANDRA-5856)


2.0.0-rc1
 * improve DecimalSerializer performance (CASSANDRA-5837)
 * fix potential spurious wakeup in AsyncOneResponse (CASSANDRA-5690)
 * fix schema-related trigger issues (CASSANDRA-5774)
 * Better validation when accessing CQL3 table from thrift (CASSANDRA-5138)
 * Fix assertion error during repair (CASSANDRA-5801)
 * Fix range tombstone bug (CASSANDRA-5805)
 * DC-local CAS (CASSANDRA-5797)
 * Add a native_protocol_version column to the system.local table (CASSANRDA-5819)
 * Use index_interval from cassandra.yaml when upgraded (CASSANDRA-5822)
 * Fix buffer underflow on socket close (CASSANDRA-5792)
Merged from 1.2:
 * Fix reading DeletionTime from 1.1-format sstables (CASSANDRA-5814)
 * cqlsh: add collections support to COPY (CASSANDRA-5698)
 * retry important messages for any IOException (CASSANDRA-5804)
 * Allow empty IN relations in SELECT/UPDATE/DELETE statements (CASSANDRA-5626)
 * cqlsh: fix crashing on Windows due to libedit detection (CASSANDRA-5812)
 * fix bulk-loading compressed sstables (CASSANDRA-5820)
 * (Hadoop) fix quoting in CqlPagingRecordReader and CqlRecordWriter 
   (CASSANDRA-5824)
 * update default LCS sstable size to 160MB (CASSANDRA-5727)
 * Allow compacting 2Is via nodetool (CASSANDRA-5670)
 * Hex-encode non-String keys in OPP (CASSANDRA-5793)
 * nodetool history logging (CASSANDRA-5823)
 * (Hadoop) fix support for Thrift tables in CqlPagingRecordReader 
   (CASSANDRA-5752)
 * add "all time blocked" to StatusLogger output (CASSANDRA-5825)
 * Future-proof inter-major-version schema migrations (CASSANDRA-5845)
 * (Hadoop) add CqlPagingRecordReader support for ReversedType in Thrift table
   (CASSANDRA-5718)
 * Add -no-snapshot option to scrub (CASSANDRA-5891)
 * Fix to support off heap bloom filters size greater than 2 GB (CASSANDRA-5903)
 * Properly handle parsing huge map and set literals (CASSANDRA-5893)
 * Fix LCS L0 compaction may overlap in L1 (CASSANDRA-5907)
 * New sstablesplit tool to split large sstables offline (CASSANDRA-4766)
 * Fix potential deadlock in native protocol server (CASSANDRA-5926)
 * Disallow incompatible type change in CQL3 (CASSANDRA-5882)
Merged from 1.1:
 * Correctly validate sparse composite cells in scrub (CASSANDRA-5855)


2.0.0-beta2
 * Replace countPendingHints with Hints Created metric (CASSANDRA-5746)
 * Allow nodetool with no args, and with help to run without a server (CASSANDRA-5734)
 * Cleanup AbstractType/TypeSerializer classes (CASSANDRA-5744)
 * Remove unimplemented cli option schema-mwt (CASSANDRA-5754)
 * Support range tombstones in thrift (CASSANDRA-5435)
 * Normalize table-manipulating CQL3 statements' class names (CASSANDRA-5759)
 * cqlsh: add missing table options to DESCRIBE output (CASSANDRA-5749)
 * Fix assertion error during repair (CASSANDRA-5757)
 * Fix bulkloader (CASSANDRA-5542)
 * Add LZ4 compression to the native protocol (CASSANDRA-5765)
 * Fix bugs in the native protocol v2 (CASSANDRA-5770)
 * CAS on 'primary key only' table (CASSANDRA-5715)
 * Support streaming SSTables of old versions (CASSANDRA-5772)
 * Always respect protocol version in native protocol (CASSANDRA-5778)
 * Fix ConcurrentModificationException during streaming (CASSANDRA-5782)
 * Update deletion timestamp in Commit#updatesWithPaxosTime (CASSANDRA-5787)
 * Thrift cas() method crashes if input columns are not sorted (CASSANDRA-5786)
 * Order columns names correctly when querying for CAS (CASSANDRA-5788)
 * Fix streaming retry (CASSANDRA-5775)
Merged from 1.2:
 * if no seeds can be a reached a node won't start in a ring by itself (CASSANDRA-5768)
 * add cassandra.unsafesystem property (CASSANDRA-5704)
 * (Hadoop) quote identifiers in CqlPagingRecordReader (CASSANDRA-5763)
 * Add replace_node functionality for vnodes (CASSANDRA-5337)
 * Add timeout events to query traces (CASSANDRA-5520)
 * Fix serialization of the LEFT gossip value (CASSANDRA-5696)
 * Pig: support for cql3 tables (CASSANDRA-5234)
 * cqlsh: Don't show 'null' in place of empty values (CASSANDRA-5675)
 * Race condition in detecting version on a mixed 1.1/1.2 cluster
   (CASSANDRA-5692)
 * Fix skipping range tombstones with reverse queries (CASSANDRA-5712)
 * Expire entries out of ThriftSessionManager (CASSANDRA-5719)
 * Don't keep ancestor information in memory (CASSANDRA-5342)
 * cqlsh: fix handling of semicolons inside BATCH queries (CASSANDRA-5697)
 * Expose native protocol server status in nodetool info (CASSANDRA-5735)
 * Fix pathetic performance of range tombstones (CASSANDRA-5677)
 * Fix querying with an empty (impossible) range (CASSANDRA-5573)
 * cqlsh: handle CUSTOM 2i in DESCRIBE output (CASSANDRA-5760)
 * Fix minor bug in Range.intersects(Bound) (CASSANDRA-5771)
 * cqlsh: handle disabled compression in DESCRIBE output (CASSANDRA-5766)
 * Ensure all UP events are notified on the native protocol (CASSANDRA-5769)
 * Fix formatting of sstable2json with multiple -k arguments (CASSANDRA-5781)
 * Don't rely on row marker for queries in general to hide lost markers
   after TTL expires (CASSANDRA-5762)
 * Sort nodetool help output (CASSANDRA-5776)
 * Fix column expiring during 2 phases compaction (CASSANDRA-5799)
 * now() is being rejected in INSERTs when inside collections (CASSANDRA-5795)


2.0.0-beta1
 * Add support for indexing clustered columns (CASSANDRA-5125)
 * Removed on-heap row cache (CASSANDRA-5348)
 * use nanotime consistently for node-local timeouts (CASSANDRA-5581)
 * Avoid unnecessary second pass on name-based queries (CASSANDRA-5577)
 * Experimental triggers (CASSANDRA-1311)
 * JEMalloc support for off-heap allocation (CASSANDRA-3997)
 * Single-pass compaction (CASSANDRA-4180)
 * Removed token range bisection (CASSANDRA-5518)
 * Removed compatibility with pre-1.2.5 sstables and network messages
   (CASSANDRA-5511)
 * removed PBSPredictor (CASSANDRA-5455)
 * CAS support (CASSANDRA-5062, 5441, 5442, 5443, 5619, 5667)
 * Leveled compaction performs size-tiered compactions in L0 
   (CASSANDRA-5371, 5439)
 * Add yaml network topology snitch for mixed ec2/other envs (CASSANDRA-5339)
 * Log when a node is down longer than the hint window (CASSANDRA-4554)
 * Optimize tombstone creation for ExpiringColumns (CASSANDRA-4917)
 * Improve LeveledScanner work estimation (CASSANDRA-5250, 5407)
 * Replace compaction lock with runWithCompactionsDisabled (CASSANDRA-3430)
 * Change Message IDs to ints (CASSANDRA-5307)
 * Move sstable level information into the Stats component, removing the
   need for a separate Manifest file (CASSANDRA-4872)
 * avoid serializing to byte[] on commitlog append (CASSANDRA-5199)
 * make index_interval configurable per columnfamily (CASSANDRA-3961, CASSANDRA-5650)
 * add default_time_to_live (CASSANDRA-3974)
 * add memtable_flush_period_in_ms (CASSANDRA-4237)
 * replace supercolumns internally by composites (CASSANDRA-3237, 5123)
 * upgrade thrift to 0.9.0 (CASSANDRA-3719)
 * drop unnecessary keyspace parameter from user-defined compaction API 
   (CASSANDRA-5139)
 * more robust solution to incomplete compactions + counters (CASSANDRA-5151)
 * Change order of directory searching for c*.in.sh (CASSANDRA-3983)
 * Add tool to reset SSTable compaction level for LCS (CASSANDRA-5271)
 * Allow custom configuration loader (CASSANDRA-5045)
 * Remove memory emergency pressure valve logic (CASSANDRA-3534)
 * Reduce request latency with eager retry (CASSANDRA-4705)
 * cqlsh: Remove ASSUME command (CASSANDRA-5331)
 * Rebuild BF when loading sstables if bloom_filter_fp_chance
   has changed since compaction (CASSANDRA-5015)
 * remove row-level bloom filters (CASSANDRA-4885)
 * Change Kernel Page Cache skipping into row preheating (disabled by default)
   (CASSANDRA-4937)
 * Improve repair by deciding on a gcBefore before sending
   out TreeRequests (CASSANDRA-4932)
 * Add an official way to disable compactions (CASSANDRA-5074)
 * Reenable ALTER TABLE DROP with new semantics (CASSANDRA-3919)
 * Add binary protocol versioning (CASSANDRA-5436)
 * Swap THshaServer for TThreadedSelectorServer (CASSANDRA-5530)
 * Add alias support to SELECT statement (CASSANDRA-5075)
 * Don't create empty RowMutations in CommitLogReplayer (CASSANDRA-5541)
 * Use range tombstones when dropping cfs/columns from schema (CASSANDRA-5579)
 * cqlsh: drop CQL2/CQL3-beta support (CASSANDRA-5585)
 * Track max/min column names in sstables to be able to optimize slice
   queries (CASSANDRA-5514, CASSANDRA-5595, CASSANDRA-5600)
 * Binary protocol: allow batching already prepared statements (CASSANDRA-4693)
 * Allow preparing timestamp, ttl and limit in CQL3 queries (CASSANDRA-4450)
 * Support native link w/o JNA in Java7 (CASSANDRA-3734)
 * Use SASL authentication in binary protocol v2 (CASSANDRA-5545)
 * Replace Thrift HsHa with LMAX Disruptor based implementation (CASSANDRA-5582)
 * cqlsh: Add row count to SELECT output (CASSANDRA-5636)
 * Include a timestamp with all read commands to determine column expiration
   (CASSANDRA-5149)
 * Streaming 2.0 (CASSANDRA-5286, 5699)
 * Conditional create/drop ks/table/index statements in CQL3 (CASSANDRA-2737)
 * more pre-table creation property validation (CASSANDRA-5693)
 * Redesign repair messages (CASSANDRA-5426)
 * Fix ALTER RENAME post-5125 (CASSANDRA-5702)
 * Disallow renaming a 2ndary indexed column (CASSANDRA-5705)
 * Rename Table to Keyspace (CASSANDRA-5613)
 * Ensure changing column_index_size_in_kb on different nodes don't corrupt the
   sstable (CASSANDRA-5454)
 * Move resultset type information into prepare, not execute (CASSANDRA-5649)
 * Auto paging in binary protocol (CASSANDRA-4415, 5714)
 * Don't tie client side use of AbstractType to JDBC (CASSANDRA-4495)
 * Adds new TimestampType to replace DateType (CASSANDRA-5723, CASSANDRA-5729)
Merged from 1.2:
 * make starting native protocol server idempotent (CASSANDRA-5728)
 * Fix loading key cache when a saved entry is no longer valid (CASSANDRA-5706)
 * Fix serialization of the LEFT gossip value (CASSANDRA-5696)
 * cqlsh: Don't show 'null' in place of empty values (CASSANDRA-5675)
 * Race condition in detecting version on a mixed 1.1/1.2 cluster
   (CASSANDRA-5692)
 * Fix skipping range tombstones with reverse queries (CASSANDRA-5712)
 * Expire entries out of ThriftSessionManager (CASSANRDA-5719)
 * Don't keep ancestor information in memory (CASSANDRA-5342)
 * cqlsh: fix handling of semicolons inside BATCH queries (CASSANDRA-5697)


1.2.6
 * Fix tracing when operation completes before all responses arrive 
   (CASSANDRA-5668)
 * Fix cross-DC mutation forwarding (CASSANDRA-5632)
 * Reduce SSTableLoader memory usage (CASSANDRA-5555)
 * Scale hinted_handoff_throttle_in_kb to cluster size (CASSANDRA-5272)
 * (Hadoop) Add CQL3 input/output formats (CASSANDRA-4421, 5622)
 * (Hadoop) Fix InputKeyRange in CFIF (CASSANDRA-5536)
 * Fix dealing with ridiculously large max sstable sizes in LCS (CASSANDRA-5589)
 * Ignore pre-truncate hints (CASSANDRA-4655)
 * Move System.exit on OOM into a separate thread (CASSANDRA-5273)
 * Write row markers when serializing schema (CASSANDRA-5572)
 * Check only SSTables for the requested range when streaming (CASSANDRA-5569)
 * Improve batchlog replay behavior and hint ttl handling (CASSANDRA-5314)
 * Exclude localTimestamp from validation for tombstones (CASSANDRA-5398)
 * cqlsh: add custom prompt support (CASSANDRA-5539)
 * Reuse prepared statements in hot auth queries (CASSANDRA-5594)
 * cqlsh: add vertical output option (see EXPAND) (CASSANDRA-5597)
 * Add a rate limit option to stress (CASSANDRA-5004)
 * have BulkLoader ignore snapshots directories (CASSANDRA-5587) 
 * fix SnitchProperties logging context (CASSANDRA-5602)
 * Expose whether jna is enabled and memory is locked via JMX (CASSANDRA-5508)
 * cqlsh: fix COPY FROM with ReversedType (CASSANDRA-5610)
 * Allow creating CUSTOM indexes on collections (CASSANDRA-5615)
 * Evaluate now() function at execution time (CASSANDRA-5616)
 * Expose detailed read repair metrics (CASSANDRA-5618)
 * Correct blob literal + ReversedType parsing (CASSANDRA-5629)
 * Allow GPFS to prefer the internal IP like EC2MRS (CASSANDRA-5630)
 * fix help text for -tspw cassandra-cli (CASSANDRA-5643)
 * don't throw away initial causes exceptions for internode encryption issues 
   (CASSANDRA-5644)
 * Fix message spelling errors for cql select statements (CASSANDRA-5647)
 * Suppress custom exceptions thru jmx (CASSANDRA-5652)
 * Update CREATE CUSTOM INDEX syntax (CASSANDRA-5639)
 * Fix PermissionDetails.equals() method (CASSANDRA-5655)
 * Never allow partition key ranges in CQL3 without token() (CASSANDRA-5666)
 * Gossiper incorrectly drops AppState for an upgrading node (CASSANDRA-5660)
 * Connection thrashing during multi-region ec2 during upgrade, due to 
   messaging version (CASSANDRA-5669)
 * Avoid over reconnecting in EC2MRS (CASSANDRA-5678)
 * Fix ReadResponseSerializer.serializedSize() for digest reads (CASSANDRA-5476)
 * allow sstable2json on 2i CFs (CASSANDRA-5694)
Merged from 1.1:
 * Remove buggy thrift max message length option (CASSANDRA-5529)
 * Fix NPE in Pig's widerow mode (CASSANDRA-5488)
 * Add split size parameter to Pig and disable split combination (CASSANDRA-5544)


1.2.5
 * make BytesToken.toString only return hex bytes (CASSANDRA-5566)
 * Ensure that submitBackground enqueues at least one task (CASSANDRA-5554)
 * fix 2i updates with identical values and timestamps (CASSANDRA-5540)
 * fix compaction throttling bursty-ness (CASSANDRA-4316)
 * reduce memory consumption of IndexSummary (CASSANDRA-5506)
 * remove per-row column name bloom filters (CASSANDRA-5492)
 * Include fatal errors in trace events (CASSANDRA-5447)
 * Ensure that PerRowSecondaryIndex is notified of row-level deletes
   (CASSANDRA-5445)
 * Allow empty blob literals in CQL3 (CASSANDRA-5452)
 * Fix streaming RangeTombstones at column index boundary (CASSANDRA-5418)
 * Fix preparing statements when current keyspace is not set (CASSANDRA-5468)
 * Fix SemanticVersion.isSupportedBy minor/patch handling (CASSANDRA-5496)
 * Don't provide oldCfId for post-1.1 system cfs (CASSANDRA-5490)
 * Fix primary range ignores replication strategy (CASSANDRA-5424)
 * Fix shutdown of binary protocol server (CASSANDRA-5507)
 * Fix repair -snapshot not working (CASSANDRA-5512)
 * Set isRunning flag later in binary protocol server (CASSANDRA-5467)
 * Fix use of CQL3 functions with descending clustering order (CASSANDRA-5472)
 * Disallow renaming columns one at a time for thrift table in CQL3
   (CASSANDRA-5531)
 * cqlsh: add CLUSTERING ORDER BY support to DESCRIBE (CASSANDRA-5528)
 * Add custom secondary index support to CQL3 (CASSANDRA-5484)
 * Fix repair hanging silently on unexpected error (CASSANDRA-5229)
 * Fix Ec2Snitch regression introduced by CASSANDRA-5171 (CASSANDRA-5432)
 * Add nodetool enablebackup/disablebackup (CASSANDRA-5556)
 * cqlsh: fix DESCRIBE after case insensitive USE (CASSANDRA-5567)
Merged from 1.1
 * Remove buggy thrift max message length option (CASSANDRA-5529)
 * Add retry mechanism to OTC for non-droppable_verbs (CASSANDRA-5393)
 * Use allocator information to improve memtable memory usage estimate
   (CASSANDRA-5497)
 * Fix trying to load deleted row into row cache on startup (CASSANDRA-4463)
 * fsync leveled manifest to avoid corruption (CASSANDRA-5535)
 * Fix Bound intersection computation (CASSANDRA-5551)
 * sstablescrub now respects max memory size in cassandra.in.sh (CASSANDRA-5562)


1.2.4
 * Ensure that PerRowSecondaryIndex updates see the most recent values
   (CASSANDRA-5397)
 * avoid duplicate index entries ind PrecompactedRow and 
   ParallelCompactionIterable (CASSANDRA-5395)
 * remove the index entry on oldColumn when new column is a tombstone 
   (CASSANDRA-5395)
 * Change default stream throughput from 400 to 200 mbps (CASSANDRA-5036)
 * Gossiper logs DOWN for symmetry with UP (CASSANDRA-5187)
 * Fix mixing prepared statements between keyspaces (CASSANDRA-5352)
 * Fix consistency level during bootstrap - strike 3 (CASSANDRA-5354)
 * Fix transposed arguments in AlreadyExistsException (CASSANDRA-5362)
 * Improve asynchronous hint delivery (CASSANDRA-5179)
 * Fix Guava dependency version (12.0 -> 13.0.1) for Maven (CASSANDRA-5364)
 * Validate that provided CQL3 collection value are < 64K (CASSANDRA-5355)
 * Make upgradeSSTable skip current version sstables by default (CASSANDRA-5366)
 * Optimize min/max timestamp collection (CASSANDRA-5373)
 * Invalid streamId in cql binary protocol when using invalid CL 
   (CASSANDRA-5164)
 * Fix validation for IN where clauses with collections (CASSANDRA-5376)
 * Copy resultSet on count query to avoid ConcurrentModificationException 
   (CASSANDRA-5382)
 * Correctly typecheck in CQL3 even with ReversedType (CASSANDRA-5386)
 * Fix streaming compressed files when using encryption (CASSANDRA-5391)
 * cassandra-all 1.2.0 pom missing netty dependency (CASSANDRA-5392)
 * Fix writetime/ttl functions on null values (CASSANDRA-5341)
 * Fix NPE during cql3 select with token() (CASSANDRA-5404)
 * IndexHelper.skipBloomFilters won't skip non-SHA filters (CASSANDRA-5385)
 * cqlsh: Print maps ordered by key, sort sets (CASSANDRA-5413)
 * Add null syntax support in CQL3 for inserts (CASSANDRA-3783)
 * Allow unauthenticated set_keyspace() calls (CASSANDRA-5423)
 * Fix potential incremental backups race (CASSANDRA-5410)
 * Fix prepared BATCH statements with batch-level timestamps (CASSANDRA-5415)
 * Allow overriding superuser setup delay (CASSANDRA-5430)
 * cassandra-shuffle with JMX usernames and passwords (CASSANDRA-5431)
Merged from 1.1:
 * cli: Quote ks and cf names in schema output when needed (CASSANDRA-5052)
 * Fix bad default for min/max timestamp in SSTableMetadata (CASSANDRA-5372)
 * Fix cf name extraction from manifest in Directories.migrateFile() 
   (CASSANDRA-5242)
 * Support pluggable internode authentication (CASSANDRA-5401)


1.2.3
 * add check for sstable overlap within a level on startup (CASSANDRA-5327)
 * replace ipv6 colons in jmx object names (CASSANDRA-5298, 5328)
 * Avoid allocating SSTableBoundedScanner during repair when the range does 
   not intersect the sstable (CASSANDRA-5249)
 * Don't lowercase property map keys (this breaks NTS) (CASSANDRA-5292)
 * Fix composite comparator with super columns (CASSANDRA-5287)
 * Fix insufficient validation of UPDATE queries against counter cfs
   (CASSANDRA-5300)
 * Fix PropertyFileSnitch default DC/Rack behavior (CASSANDRA-5285)
 * Handle null values when executing prepared statement (CASSANDRA-5081)
 * Add netty to pom dependencies (CASSANDRA-5181)
 * Include type arguments in Thrift CQLPreparedResult (CASSANDRA-5311)
 * Fix compaction not removing columns when bf_fp_ratio is 1 (CASSANDRA-5182)
 * cli: Warn about missing CQL3 tables in schema descriptions (CASSANDRA-5309)
 * Re-enable unknown option in replication/compaction strategies option for
   backward compatibility (CASSANDRA-4795)
 * Add binary protocol support to stress (CASSANDRA-4993)
 * cqlsh: Fix COPY FROM value quoting and null handling (CASSANDRA-5305)
 * Fix repair -pr for vnodes (CASSANDRA-5329)
 * Relax CL for auth queries for non-default users (CASSANDRA-5310)
 * Fix AssertionError during repair (CASSANDRA-5245)
 * Don't announce migrations to pre-1.2 nodes (CASSANDRA-5334)
Merged from 1.1:
 * Fix trying to load deleted row into row cache on startup (CASSANDRA-4463)
 * Update offline scrub for 1.0 -> 1.1 directory structure (CASSANDRA-5195)
 * add tmp flag to Descriptor hashcode (CASSANDRA-4021)
 * fix logging of "Found table data in data directories" when only system tables
   are present (CASSANDRA-5289)
 * cli: Add JMX authentication support (CASSANDRA-5080)
 * nodetool: ability to repair specific range (CASSANDRA-5280)
 * Fix possible assertion triggered in SliceFromReadCommand (CASSANDRA-5284)
 * cqlsh: Add inet type support on Windows (ipv4-only) (CASSANDRA-4801)
 * Fix race when initializing ColumnFamilyStore (CASSANDRA-5350)
 * Add UseTLAB JVM flag (CASSANDRA-5361)


1.2.2
 * fix potential for multiple concurrent compactions of the same sstables
   (CASSANDRA-5256)
 * avoid no-op caching of byte[] on commitlog append (CASSANDRA-5199)
 * fix symlinks under data dir not working (CASSANDRA-5185)
 * fix bug in compact storage metadata handling (CASSANDRA-5189)
 * Validate login for USE queries (CASSANDRA-5207)
 * cli: remove default username and password (CASSANDRA-5208)
 * configure populate_io_cache_on_flush per-CF (CASSANDRA-4694)
 * allow configuration of internode socket buffer (CASSANDRA-3378)
 * Make sstable directory picking blacklist-aware again (CASSANDRA-5193)
 * Correctly expire gossip states for edge cases (CASSANDRA-5216)
 * Improve handling of directory creation failures (CASSANDRA-5196)
 * Expose secondary indicies to the rest of nodetool (CASSANDRA-4464)
 * Binary protocol: avoid sending notification for 0.0.0.0 (CASSANDRA-5227)
 * add UseCondCardMark XX jvm settings on jdk 1.7 (CASSANDRA-4366)
 * CQL3 refactor to allow conversion function (CASSANDRA-5226)
 * Fix drop of sstables in some circumstance (CASSANDRA-5232)
 * Implement caching of authorization results (CASSANDRA-4295)
 * Add support for LZ4 compression (CASSANDRA-5038)
 * Fix missing columns in wide rows queries (CASSANDRA-5225)
 * Simplify auth setup and make system_auth ks alterable (CASSANDRA-5112)
 * Stop compactions from hanging during bootstrap (CASSANDRA-5244)
 * fix compressed streaming sending extra chunk (CASSANDRA-5105)
 * Add CQL3-based implementations of IAuthenticator and IAuthorizer
   (CASSANDRA-4898)
 * Fix timestamp-based tomstone removal logic (CASSANDRA-5248)
 * cli: Add JMX authentication support (CASSANDRA-5080)
 * Fix forceFlush behavior (CASSANDRA-5241)
 * cqlsh: Add username autocompletion (CASSANDRA-5231)
 * Fix CQL3 composite partition key error (CASSANDRA-5240)
 * Allow IN clause on last clustering key (CASSANDRA-5230)
Merged from 1.1:
 * fix start key/end token validation for wide row iteration (CASSANDRA-5168)
 * add ConfigHelper support for Thrift frame and max message sizes (CASSANDRA-5188)
 * fix nodetool repair not fail on node down (CASSANDRA-5203)
 * always collect tombstone hints (CASSANDRA-5068)
 * Fix error when sourcing file in cqlsh (CASSANDRA-5235)


1.2.1
 * stream undelivered hints on decommission (CASSANDRA-5128)
 * GossipingPropertyFileSnitch loads saved dc/rack info if needed (CASSANDRA-5133)
 * drain should flush system CFs too (CASSANDRA-4446)
 * add inter_dc_tcp_nodelay setting (CASSANDRA-5148)
 * re-allow wrapping ranges for start_token/end_token range pairitspwng (CASSANDRA-5106)
 * fix validation compaction of empty rows (CASSANDRA-5136)
 * nodetool methods to enable/disable hint storage/delivery (CASSANDRA-4750)
 * disallow bloom filter false positive chance of 0 (CASSANDRA-5013)
 * add threadpool size adjustment methods to JMXEnabledThreadPoolExecutor and 
   CompactionManagerMBean (CASSANDRA-5044)
 * fix hinting for dropped local writes (CASSANDRA-4753)
 * off-heap cache doesn't need mutable column container (CASSANDRA-5057)
 * apply disk_failure_policy to bad disks on initial directory creation 
   (CASSANDRA-4847)
 * Optimize name-based queries to use ArrayBackedSortedColumns (CASSANDRA-5043)
 * Fall back to old manifest if most recent is unparseable (CASSANDRA-5041)
 * pool [Compressed]RandomAccessReader objects on the partitioned read path
   (CASSANDRA-4942)
 * Add debug logging to list filenames processed by Directories.migrateFile 
   method (CASSANDRA-4939)
 * Expose black-listed directories via JMX (CASSANDRA-4848)
 * Log compaction merge counts (CASSANDRA-4894)
 * Minimize byte array allocation by AbstractData{Input,Output} (CASSANDRA-5090)
 * Add SSL support for the binary protocol (CASSANDRA-5031)
 * Allow non-schema system ks modification for shuffle to work (CASSANDRA-5097)
 * cqlsh: Add default limit to SELECT statements (CASSANDRA-4972)
 * cqlsh: fix DESCRIBE for 1.1 cfs in CQL3 (CASSANDRA-5101)
 * Correctly gossip with nodes >= 1.1.7 (CASSANDRA-5102)
 * Ensure CL guarantees on digest mismatch (CASSANDRA-5113)
 * Validate correctly selects on composite partition key (CASSANDRA-5122)
 * Fix exception when adding collection (CASSANDRA-5117)
 * Handle states for non-vnode clusters correctly (CASSANDRA-5127)
 * Refuse unrecognized replication and compaction strategy options (CASSANDRA-4795)
 * Pick the correct value validator in sstable2json for cql3 tables (CASSANDRA-5134)
 * Validate login for describe_keyspace, describe_keyspaces and set_keyspace
   (CASSANDRA-5144)
 * Fix inserting empty maps (CASSANDRA-5141)
 * Don't remove tokens from System table for node we know (CASSANDRA-5121)
 * fix streaming progress report for compresed files (CASSANDRA-5130)
 * Coverage analysis for low-CL queries (CASSANDRA-4858)
 * Stop interpreting dates as valid timeUUID value (CASSANDRA-4936)
 * Adds E notation for floating point numbers (CASSANDRA-4927)
 * Detect (and warn) unintentional use of the cql2 thrift methods when cql3 was
   intended (CASSANDRA-5172)
 * cli: Quote ks and cf names in schema output when needed (CASSANDRA-5052)
 * Fix bad default for min/max timestamp in SSTableMetadata (CASSANDRA-5372)
 * Fix cf name extraction from manifest in Directories.migrateFile() (CASSANDRA-5242)
 * Support pluggable internode authentication (CASSANDRA-5401)
 * Replace mistaken usage of commons-logging with slf4j (CASSANDRA-5464)
 * Ensure Jackson dependency matches lib (CASSANDRA-5126)
 * Expose droppable tombstone ratio stats over JMX (CASSANDRA-5159)
Merged from 1.1:
 * Simplify CompressedRandomAccessReader to work around JDK FD bug (CASSANDRA-5088)
 * Improve handling a changing target throttle rate mid-compaction (CASSANDRA-5087)
 * Pig: correctly decode row keys in widerow mode (CASSANDRA-5098)
 * nodetool repair command now prints progress (CASSANDRA-4767)
 * fix user defined compaction to run against 1.1 data directory (CASSANDRA-5118)
 * Fix CQL3 BATCH authorization caching (CASSANDRA-5145)
 * fix get_count returns incorrect value with TTL (CASSANDRA-5099)
 * better handling for mid-compaction failure (CASSANDRA-5137)
 * convert default marshallers list to map for better readability (CASSANDRA-5109)
 * fix ConcurrentModificationException in getBootstrapSource (CASSANDRA-5170)
 * fix sstable maxtimestamp for row deletes and pre-1.1.1 sstables (CASSANDRA-5153)
 * Fix thread growth on node removal (CASSANDRA-5175)
 * Make Ec2Region's datacenter name configurable (CASSANDRA-5155)


1.2.0
 * Disallow counters in collections (CASSANDRA-5082)
 * cqlsh: add unit tests (CASSANDRA-3920)
 * fix default bloom_filter_fp_chance for LeveledCompactionStrategy (CASSANDRA-5093)
Merged from 1.1:
 * add validation for get_range_slices with start_key and end_token (CASSANDRA-5089)


1.2.0-rc2
 * fix nodetool ownership display with vnodes (CASSANDRA-5065)
 * cqlsh: add DESCRIBE KEYSPACES command (CASSANDRA-5060)
 * Fix potential infinite loop when reloading CFS (CASSANDRA-5064)
 * Fix SimpleAuthorizer example (CASSANDRA-5072)
 * cqlsh: force CL.ONE for tracing and system.schema* queries (CASSANDRA-5070)
 * Includes cassandra-shuffle in the debian package (CASSANDRA-5058)
Merged from 1.1:
 * fix multithreaded compaction deadlock (CASSANDRA-4492)
 * fix temporarily missing schema after upgrade from pre-1.1.5 (CASSANDRA-5061)
 * Fix ALTER TABLE overriding compression options with defaults
   (CASSANDRA-4996, 5066)
 * fix specifying and altering crc_check_chance (CASSANDRA-5053)
 * fix Murmur3Partitioner ownership% calculation (CASSANDRA-5076)
 * Don't expire columns sooner than they should in 2ndary indexes (CASSANDRA-5079)


1.2-rc1
 * rename rpc_timeout settings to request_timeout (CASSANDRA-5027)
 * add BF with 0.1 FP to LCS by default (CASSANDRA-5029)
 * Fix preparing insert queries (CASSANDRA-5016)
 * Fix preparing queries with counter increment (CASSANDRA-5022)
 * Fix preparing updates with collections (CASSANDRA-5017)
 * Don't generate UUID based on other node address (CASSANDRA-5002)
 * Fix message when trying to alter a clustering key type (CASSANDRA-5012)
 * Update IAuthenticator to match the new IAuthorizer (CASSANDRA-5003)
 * Fix inserting only a key in CQL3 (CASSANDRA-5040)
 * Fix CQL3 token() function when used with strings (CASSANDRA-5050)
Merged from 1.1:
 * reduce log spam from invalid counter shards (CASSANDRA-5026)
 * Improve schema propagation performance (CASSANDRA-5025)
 * Fix for IndexHelper.IndexFor throws OOB Exception (CASSANDRA-5030)
 * cqlsh: make it possible to describe thrift CFs (CASSANDRA-4827)
 * cqlsh: fix timestamp formatting on some platforms (CASSANDRA-5046)


1.2-beta3
 * make consistency level configurable in cqlsh (CASSANDRA-4829)
 * fix cqlsh rendering of blob fields (CASSANDRA-4970)
 * fix cqlsh DESCRIBE command (CASSANDRA-4913)
 * save truncation position in system table (CASSANDRA-4906)
 * Move CompressionMetadata off-heap (CASSANDRA-4937)
 * allow CLI to GET cql3 columnfamily data (CASSANDRA-4924)
 * Fix rare race condition in getExpireTimeForEndpoint (CASSANDRA-4402)
 * acquire references to overlapping sstables during compaction so bloom filter
   doesn't get free'd prematurely (CASSANDRA-4934)
 * Don't share slice query filter in CQL3 SelectStatement (CASSANDRA-4928)
 * Separate tracing from Log4J (CASSANDRA-4861)
 * Exclude gcable tombstones from merkle-tree computation (CASSANDRA-4905)
 * Better printing of AbstractBounds for tracing (CASSANDRA-4931)
 * Optimize mostRecentTombstone check in CC.collectAllData (CASSANDRA-4883)
 * Change stream session ID to UUID to avoid collision from same node (CASSANDRA-4813)
 * Use Stats.db when bulk loading if present (CASSANDRA-4957)
 * Skip repair on system_trace and keyspaces with RF=1 (CASSANDRA-4956)
 * (cql3) Remove arbitrary SELECT limit (CASSANDRA-4918)
 * Correctly handle prepared operation on collections (CASSANDRA-4945)
 * Fix CQL3 LIMIT (CASSANDRA-4877)
 * Fix Stress for CQL3 (CASSANDRA-4979)
 * Remove cassandra specific exceptions from JMX interface (CASSANDRA-4893)
 * (CQL3) Force using ALLOW FILTERING on potentially inefficient queries (CASSANDRA-4915)
 * (cql3) Fix adding column when the table has collections (CASSANDRA-4982)
 * (cql3) Fix allowing collections with compact storage (CASSANDRA-4990)
 * (cql3) Refuse ttl/writetime function on collections (CASSANDRA-4992)
 * Replace IAuthority with new IAuthorizer (CASSANDRA-4874)
 * clqsh: fix KEY pseudocolumn escaping when describing Thrift tables
   in CQL3 mode (CASSANDRA-4955)
 * add basic authentication support for Pig CassandraStorage (CASSANDRA-3042)
 * fix CQL2 ALTER TABLE compaction_strategy_class altering (CASSANDRA-4965)
Merged from 1.1:
 * Fall back to old describe_splits if d_s_ex is not available (CASSANDRA-4803)
 * Improve error reporting when streaming ranges fail (CASSANDRA-5009)
 * Fix cqlsh timestamp formatting of timezone info (CASSANDRA-4746)
 * Fix assertion failure with leveled compaction (CASSANDRA-4799)
 * Check for null end_token in get_range_slice (CASSANDRA-4804)
 * Remove all remnants of removed nodes (CASSANDRA-4840)
 * Add aut-reloading of the log4j file in debian package (CASSANDRA-4855)
 * Fix estimated row cache entry size (CASSANDRA-4860)
 * reset getRangeSlice filter after finishing a row for get_paged_slice
   (CASSANDRA-4919)
 * expunge row cache post-truncate (CASSANDRA-4940)
 * Allow static CF definition with compact storage (CASSANDRA-4910)
 * Fix endless loop/compaction of schema_* CFs due to broken timestamps (CASSANDRA-4880)
 * Fix 'wrong class type' assertion in CounterColumn (CASSANDRA-4976)


1.2-beta2
 * fp rate of 1.0 disables BF entirely; LCS defaults to 1.0 (CASSANDRA-4876)
 * off-heap bloom filters for row keys (CASSANDRA_4865)
 * add extension point for sstable components (CASSANDRA-4049)
 * improve tracing output (CASSANDRA-4852, 4862)
 * make TRACE verb droppable (CASSANDRA-4672)
 * fix BulkLoader recognition of CQL3 columnfamilies (CASSANDRA-4755)
 * Sort commitlog segments for replay by id instead of mtime (CASSANDRA-4793)
 * Make hint delivery asynchronous (CASSANDRA-4761)
 * Pluggable Thrift transport factories for CLI and cqlsh (CASSANDRA-4609, 4610)
 * cassandra-cli: allow Double value type to be inserted to a column (CASSANDRA-4661)
 * Add ability to use custom TServerFactory implementations (CASSANDRA-4608)
 * optimize batchlog flushing to skip successful batches (CASSANDRA-4667)
 * include metadata for system keyspace itself in schema tables (CASSANDRA-4416)
 * add check to PropertyFileSnitch to verify presence of location for
   local node (CASSANDRA-4728)
 * add PBSPredictor consistency modeler (CASSANDRA-4261)
 * remove vestiges of Thrift unframed mode (CASSANDRA-4729)
 * optimize single-row PK lookups (CASSANDRA-4710)
 * adjust blockFor calculation to account for pending ranges due to node 
   movement (CASSANDRA-833)
 * Change CQL version to 3.0.0 and stop accepting 3.0.0-beta1 (CASSANDRA-4649)
 * (CQL3) Make prepared statement global instead of per connection 
   (CASSANDRA-4449)
 * Fix scrubbing of CQL3 created tables (CASSANDRA-4685)
 * (CQL3) Fix validation when using counter and regular columns in the same 
   table (CASSANDRA-4706)
 * Fix bug starting Cassandra with simple authentication (CASSANDRA-4648)
 * Add support for batchlog in CQL3 (CASSANDRA-4545, 4738)
 * Add support for multiple column family outputs in CFOF (CASSANDRA-4208)
 * Support repairing only the local DC nodes (CASSANDRA-4747)
 * Use rpc_address for binary protocol and change default port (CASSANDRA-4751)
 * Fix use of collections in prepared statements (CASSANDRA-4739)
 * Store more information into peers table (CASSANDRA-4351, 4814)
 * Configurable bucket size for size tiered compaction (CASSANDRA-4704)
 * Run leveled compaction in parallel (CASSANDRA-4310)
 * Fix potential NPE during CFS reload (CASSANDRA-4786)
 * Composite indexes may miss results (CASSANDRA-4796)
 * Move consistency level to the protocol level (CASSANDRA-4734, 4824)
 * Fix Subcolumn slice ends not respected (CASSANDRA-4826)
 * Fix Assertion error in cql3 select (CASSANDRA-4783)
 * Fix list prepend logic (CQL3) (CASSANDRA-4835)
 * Add booleans as literals in CQL3 (CASSANDRA-4776)
 * Allow renaming PK columns in CQL3 (CASSANDRA-4822)
 * Fix binary protocol NEW_NODE event (CASSANDRA-4679)
 * Fix potential infinite loop in tombstone compaction (CASSANDRA-4781)
 * Remove system tables accounting from schema (CASSANDRA-4850)
 * (cql3) Force provided columns in clustering key order in 
   'CLUSTERING ORDER BY' (CASSANDRA-4881)
 * Fix composite index bug (CASSANDRA-4884)
 * Fix short read protection for CQL3 (CASSANDRA-4882)
 * Add tracing support to the binary protocol (CASSANDRA-4699)
 * (cql3) Don't allow prepared marker inside collections (CASSANDRA-4890)
 * Re-allow order by on non-selected columns (CASSANDRA-4645)
 * Bug when composite index is created in a table having collections (CASSANDRA-4909)
 * log index scan subject in CompositesSearcher (CASSANDRA-4904)
Merged from 1.1:
 * add get[Row|Key]CacheEntries to CacheServiceMBean (CASSANDRA-4859)
 * fix get_paged_slice to wrap to next row correctly (CASSANDRA-4816)
 * fix indexing empty column values (CASSANDRA-4832)
 * allow JdbcDate to compose null Date objects (CASSANDRA-4830)
 * fix possible stackoverflow when compacting 1000s of sstables
   (CASSANDRA-4765)
 * fix wrong leveled compaction progress calculation (CASSANDRA-4807)
 * add a close() method to CRAR to prevent leaking file descriptors (CASSANDRA-4820)
 * fix potential infinite loop in get_count (CASSANDRA-4833)
 * fix compositeType.{get/from}String methods (CASSANDRA-4842)
 * (CQL) fix CREATE COLUMNFAMILY permissions check (CASSANDRA-4864)
 * Fix DynamicCompositeType same type comparison (CASSANDRA-4711)
 * Fix duplicate SSTable reference when stream session failed (CASSANDRA-3306)
 * Allow static CF definition with compact storage (CASSANDRA-4910)
 * Fix endless loop/compaction of schema_* CFs due to broken timestamps (CASSANDRA-4880)
 * Fix 'wrong class type' assertion in CounterColumn (CASSANDRA-4976)


1.2-beta1
 * add atomic_batch_mutate (CASSANDRA-4542, -4635)
 * increase default max_hint_window_in_ms to 3h (CASSANDRA-4632)
 * include message initiation time to replicas so they can more
   accurately drop timed-out requests (CASSANDRA-2858)
 * fix clientutil.jar dependencies (CASSANDRA-4566)
 * optimize WriteResponse (CASSANDRA-4548)
 * new metrics (CASSANDRA-4009)
 * redesign KEYS indexes to avoid read-before-write (CASSANDRA-2897)
 * debug tracing (CASSANDRA-1123)
 * parallelize row cache loading (CASSANDRA-4282)
 * Make compaction, flush JBOD-aware (CASSANDRA-4292)
 * run local range scans on the read stage (CASSANDRA-3687)
 * clean up ioexceptions (CASSANDRA-2116)
 * add disk_failure_policy (CASSANDRA-2118)
 * Introduce new json format with row level deletion (CASSANDRA-4054)
 * remove redundant "name" column from schema_keyspaces (CASSANDRA-4433)
 * improve "nodetool ring" handling of multi-dc clusters (CASSANDRA-3047)
 * update NTS calculateNaturalEndpoints to be O(N log N) (CASSANDRA-3881)
 * split up rpc timeout by operation type (CASSANDRA-2819)
 * rewrite key cache save/load to use only sequential i/o (CASSANDRA-3762)
 * update MS protocol with a version handshake + broadcast address id
   (CASSANDRA-4311)
 * multithreaded hint replay (CASSANDRA-4189)
 * add inter-node message compression (CASSANDRA-3127)
 * remove COPP (CASSANDRA-2479)
 * Track tombstone expiration and compact when tombstone content is
   higher than a configurable threshold, default 20% (CASSANDRA-3442, 4234)
 * update MurmurHash to version 3 (CASSANDRA-2975)
 * (CLI) track elapsed time for `delete' operation (CASSANDRA-4060)
 * (CLI) jline version is bumped to 1.0 to properly  support
   'delete' key function (CASSANDRA-4132)
 * Save IndexSummary into new SSTable 'Summary' component (CASSANDRA-2392, 4289)
 * Add support for range tombstones (CASSANDRA-3708)
 * Improve MessagingService efficiency (CASSANDRA-3617)
 * Avoid ID conflicts from concurrent schema changes (CASSANDRA-3794)
 * Set thrift HSHA server thread limit to unlimited by default (CASSANDRA-4277)
 * Avoids double serialization of CF id in RowMutation messages
   (CASSANDRA-4293)
 * stream compressed sstables directly with java nio (CASSANDRA-4297)
 * Support multiple ranges in SliceQueryFilter (CASSANDRA-3885)
 * Add column metadata to system column families (CASSANDRA-4018)
 * (cql3) Always use composite types by default (CASSANDRA-4329)
 * (cql3) Add support for set, map and list (CASSANDRA-3647)
 * Validate date type correctly (CASSANDRA-4441)
 * (cql3) Allow definitions with only a PK (CASSANDRA-4361)
 * (cql3) Add support for row key composites (CASSANDRA-4179)
 * improve DynamicEndpointSnitch by using reservoir sampling (CASSANDRA-4038)
 * (cql3) Add support for 2ndary indexes (CASSANDRA-3680)
 * (cql3) fix defining more than one PK to be invalid (CASSANDRA-4477)
 * remove schema agreement checking from all external APIs (Thrift, CQL and CQL3) (CASSANDRA-4487)
 * add Murmur3Partitioner and make it default for new installations (CASSANDRA-3772, 4621)
 * (cql3) update pseudo-map syntax to use map syntax (CASSANDRA-4497)
 * Finer grained exceptions hierarchy and provides error code with exceptions (CASSANDRA-3979)
 * Adds events push to binary protocol (CASSANDRA-4480)
 * Rewrite nodetool help (CASSANDRA-2293)
 * Make CQL3 the default for CQL (CASSANDRA-4640)
 * update stress tool to be able to use CQL3 (CASSANDRA-4406)
 * Accept all thrift update on CQL3 cf but don't expose their metadata (CASSANDRA-4377)
 * Replace Throttle with Guava's RateLimiter for HintedHandOff (CASSANDRA-4541)
 * fix counter add/get using CQL2 and CQL3 in stress tool (CASSANDRA-4633)
 * Add sstable count per level to cfstats (CASSANDRA-4537)
 * (cql3) Add ALTER KEYSPACE statement (CASSANDRA-4611)
 * (cql3) Allow defining default consistency levels (CASSANDRA-4448)
 * (cql3) Fix queries using LIMIT missing results (CASSANDRA-4579)
 * fix cross-version gossip messaging (CASSANDRA-4576)
 * added inet data type (CASSANDRA-4627)


1.1.6
 * Wait for writes on synchronous read digest mismatch (CASSANDRA-4792)
 * fix commitlog replay for nanotime-infected sstables (CASSANDRA-4782)
 * preflight check ttl for maximum of 20 years (CASSANDRA-4771)
 * (Pig) fix widerow input with single column rows (CASSANDRA-4789)
 * Fix HH to compact with correct gcBefore, which avoids wiping out
   undelivered hints (CASSANDRA-4772)
 * LCS will merge up to 32 L0 sstables as intended (CASSANDRA-4778)
 * NTS will default unconfigured DC replicas to zero (CASSANDRA-4675)
 * use default consistency level in counter validation if none is
   explicitly provide (CASSANDRA-4700)
 * Improve IAuthority interface by introducing fine-grained
   access permissions and grant/revoke commands (CASSANDRA-4490, 4644)
 * fix assumption error in CLI when updating/describing keyspace 
   (CASSANDRA-4322)
 * Adds offline sstablescrub to debian packaging (CASSANDRA-4642)
 * Automatic fixing of overlapping leveled sstables (CASSANDRA-4644)
 * fix error when using ORDER BY with extended selections (CASSANDRA-4689)
 * (CQL3) Fix validation for IN queries for non-PK cols (CASSANDRA-4709)
 * fix re-created keyspace disappering after 1.1.5 upgrade 
   (CASSANDRA-4698, 4752)
 * (CLI) display elapsed time in 2 fraction digits (CASSANDRA-3460)
 * add authentication support to sstableloader (CASSANDRA-4712)
 * Fix CQL3 'is reversed' logic (CASSANDRA-4716, 4759)
 * (CQL3) Don't return ReversedType in result set metadata (CASSANDRA-4717)
 * Backport adding AlterKeyspace statement (CASSANDRA-4611)
 * (CQL3) Correcty accept upper-case data types (CASSANDRA-4770)
 * Add binary protocol events for schema changes (CASSANDRA-4684)
Merged from 1.0:
 * Switch from NBHM to CHM in MessagingService's callback map, which
   prevents OOM in long-running instances (CASSANDRA-4708)


1.1.5
 * add SecondaryIndex.reload API (CASSANDRA-4581)
 * use millis + atomicint for commitlog segment creation instead of
   nanotime, which has issues under some hypervisors (CASSANDRA-4601)
 * fix FD leak in slice queries (CASSANDRA-4571)
 * avoid recursion in leveled compaction (CASSANDRA-4587)
 * increase stack size under Java7 to 180K
 * Log(info) schema changes (CASSANDRA-4547)
 * Change nodetool setcachecapcity to manipulate global caches (CASSANDRA-4563)
 * (cql3) fix setting compaction strategy (CASSANDRA-4597)
 * fix broken system.schema_* timestamps on system startup (CASSANDRA-4561)
 * fix wrong skip of cache saving (CASSANDRA-4533)
 * Avoid NPE when lost+found is in data dir (CASSANDRA-4572)
 * Respect five-minute flush moratorium after initial CL replay (CASSANDRA-4474)
 * Adds ntp as recommended in debian packaging (CASSANDRA-4606)
 * Configurable transport in CF Record{Reader|Writer} (CASSANDRA-4558)
 * (cql3) fix potential NPE with both equal and unequal restriction (CASSANDRA-4532)
 * (cql3) improves ORDER BY validation (CASSANDRA-4624)
 * Fix potential deadlock during counter writes (CASSANDRA-4578)
 * Fix cql error with ORDER BY when using IN (CASSANDRA-4612)
Merged from 1.0:
 * increase Xss to 160k to accomodate latest 1.6 JVMs (CASSANDRA-4602)
 * fix toString of hint destination tokens (CASSANDRA-4568)
 * Fix multiple values for CurrentLocal NodeID (CASSANDRA-4626)


1.1.4
 * fix offline scrub to catch >= out of order rows (CASSANDRA-4411)
 * fix cassandra-env.sh on RHEL and other non-dash-based systems 
   (CASSANDRA-4494)
Merged from 1.0:
 * (Hadoop) fix setting key length for old-style mapred api (CASSANDRA-4534)
 * (Hadoop) fix iterating through a resultset consisting entirely
   of tombstoned rows (CASSANDRA-4466)
 * Fix multiple values for CurrentLocal NodeID (CASSANDRA-4626)


1.1.3
 * (cqlsh) add COPY TO (CASSANDRA-4434)
 * munmap commitlog segments before rename (CASSANDRA-4337)
 * (JMX) rename getRangeKeySample to sampleKeyRange to avoid returning
   multi-MB results as an attribute (CASSANDRA-4452)
 * flush based on data size, not throughput; overwritten columns no 
   longer artificially inflate liveRatio (CASSANDRA-4399)
 * update default commitlog segment size to 32MB and total commitlog
   size to 32/1024 MB for 32/64 bit JVMs, respectively (CASSANDRA-4422)
 * avoid using global partitioner to estimate ranges in index sstables
   (CASSANDRA-4403)
 * restore pre-CASSANDRA-3862 approach to removing expired tombstones
   from row cache during compaction (CASSANDRA-4364)
 * (stress) support for CQL prepared statements (CASSANDRA-3633)
 * Correctly catch exception when Snappy cannot be loaded (CASSANDRA-4400)
 * (cql3) Support ORDER BY when IN condition is given in WHERE clause (CASSANDRA-4327)
 * (cql3) delete "component_index" column on DROP TABLE call (CASSANDRA-4420)
 * change nanoTime() to currentTimeInMillis() in schema related code (CASSANDRA-4432)
 * add a token generation tool (CASSANDRA-3709)
 * Fix LCS bug with sstable containing only 1 row (CASSANDRA-4411)
 * fix "Can't Modify Index Name" problem on CF update (CASSANDRA-4439)
 * Fix assertion error in getOverlappingSSTables during repair (CASSANDRA-4456)
 * fix nodetool's setcompactionthreshold command (CASSANDRA-4455)
 * Ensure compacted files are never used, to avoid counter overcount (CASSANDRA-4436)
Merged from 1.0:
 * Push the validation of secondary index values to the SecondaryIndexManager (CASSANDRA-4240)
 * (Hadoop) fix iterating through a resultset consisting entirely
   of tombstoned rows (CASSANDRA-4466)
 * allow dropping columns shadowed by not-yet-expired supercolumn or row
   tombstones in PrecompactedRow (CASSANDRA-4396)


1.1.2
 * Fix cleanup not deleting index entries (CASSANDRA-4379)
 * Use correct partitioner when saving + loading caches (CASSANDRA-4331)
 * Check schema before trying to export sstable (CASSANDRA-2760)
 * Raise a meaningful exception instead of NPE when PFS encounters
   an unconfigured node + no default (CASSANDRA-4349)
 * fix bug in sstable blacklisting with LCS (CASSANDRA-4343)
 * LCS no longer promotes tiny sstables out of L0 (CASSANDRA-4341)
 * skip tombstones during hint replay (CASSANDRA-4320)
 * fix NPE in compactionstats (CASSANDRA-4318)
 * enforce 1m min keycache for auto (CASSANDRA-4306)
 * Have DeletedColumn.isMFD always return true (CASSANDRA-4307)
 * (cql3) exeption message for ORDER BY constraints said primary filter can be
    an IN clause, which is misleading (CASSANDRA-4319)
 * (cql3) Reject (not yet supported) creation of 2ndardy indexes on tables with
   composite primary keys (CASSANDRA-4328)
 * Set JVM stack size to 160k for java 7 (CASSANDRA-4275)
 * cqlsh: add COPY command to load data from CSV flat files (CASSANDRA-4012)
 * CFMetaData.fromThrift to throw ConfigurationException upon error (CASSANDRA-4353)
 * Use CF comparator to sort indexed columns in SecondaryIndexManager
   (CASSANDRA-4365)
 * add strategy_options to the KSMetaData.toString() output (CASSANDRA-4248)
 * (cql3) fix range queries containing unqueried results (CASSANDRA-4372)
 * (cql3) allow updating column_alias types (CASSANDRA-4041)
 * (cql3) Fix deletion bug (CASSANDRA-4193)
 * Fix computation of overlapping sstable for leveled compaction (CASSANDRA-4321)
 * Improve scrub and allow to run it offline (CASSANDRA-4321)
 * Fix assertionError in StorageService.bulkLoad (CASSANDRA-4368)
 * (cqlsh) add option to authenticate to a keyspace at startup (CASSANDRA-4108)
 * (cqlsh) fix ASSUME functionality (CASSANDRA-4352)
 * Fix ColumnFamilyRecordReader to not return progress > 100% (CASSANDRA-3942)
Merged from 1.0:
 * Set gc_grace on index CF to 0 (CASSANDRA-4314)


1.1.1
 * add populate_io_cache_on_flush option (CASSANDRA-2635)
 * allow larger cache capacities than 2GB (CASSANDRA-4150)
 * add getsstables command to nodetool (CASSANDRA-4199)
 * apply parent CF compaction settings to secondary index CFs (CASSANDRA-4280)
 * preserve commitlog size cap when recycling segments at startup
   (CASSANDRA-4201)
 * (Hadoop) fix split generation regression (CASSANDRA-4259)
 * ignore min/max compactions settings in LCS, while preserving
   behavior that min=max=0 disables autocompaction (CASSANDRA-4233)
 * log number of rows read from saved cache (CASSANDRA-4249)
 * calculate exact size required for cleanup operations (CASSANDRA-1404)
 * avoid blocking additional writes during flush when the commitlog
   gets behind temporarily (CASSANDRA-1991)
 * enable caching on index CFs based on data CF cache setting (CASSANDRA-4197)
 * warn on invalid replication strategy creation options (CASSANDRA-4046)
 * remove [Freeable]Memory finalizers (CASSANDRA-4222)
 * include tombstone size in ColumnFamily.size, which can prevent OOM
   during sudden mass delete operations by yielding a nonzero liveRatio
   (CASSANDRA-3741)
 * Open 1 sstableScanner per level for leveled compaction (CASSANDRA-4142)
 * Optimize reads when row deletion timestamps allow us to restrict
   the set of sstables we check (CASSANDRA-4116)
 * add support for commitlog archiving and point-in-time recovery
   (CASSANDRA-3690)
 * avoid generating redundant compaction tasks during streaming
   (CASSANDRA-4174)
 * add -cf option to nodetool snapshot, and takeColumnFamilySnapshot to
   StorageService mbean (CASSANDRA-556)
 * optimize cleanup to drop entire sstables where possible (CASSANDRA-4079)
 * optimize truncate when autosnapshot is disabled (CASSANDRA-4153)
 * update caches to use byte[] keys to reduce memory overhead (CASSANDRA-3966)
 * add column limit to cli (CASSANDRA-3012, 4098)
 * clean up and optimize DataOutputBuffer, used by CQL compression and
   CompositeType (CASSANDRA-4072)
 * optimize commitlog checksumming (CASSANDRA-3610)
 * identify and blacklist corrupted SSTables from future compactions 
   (CASSANDRA-2261)
 * Move CfDef and KsDef validation out of thrift (CASSANDRA-4037)
 * Expose API to repair a user provided range (CASSANDRA-3912)
 * Add way to force the cassandra-cli to refresh its schema (CASSANDRA-4052)
 * Avoid having replicate on write tasks stacking up at CL.ONE (CASSANDRA-2889)
 * (cql3) Backwards compatibility for composite comparators in non-cql3-aware
   clients (CASSANDRA-4093)
 * (cql3) Fix order by for reversed queries (CASSANDRA-4160)
 * (cql3) Add ReversedType support (CASSANDRA-4004)
 * (cql3) Add timeuuid type (CASSANDRA-4194)
 * (cql3) Minor fixes (CASSANDRA-4185)
 * (cql3) Fix prepared statement in BATCH (CASSANDRA-4202)
 * (cql3) Reduce the list of reserved keywords (CASSANDRA-4186)
 * (cql3) Move max/min compaction thresholds to compaction strategy options
   (CASSANDRA-4187)
 * Fix exception during move when localhost is the only source (CASSANDRA-4200)
 * (cql3) Allow paging through non-ordered partitioner results (CASSANDRA-3771)
 * (cql3) Fix drop index (CASSANDRA-4192)
 * (cql3) Don't return range ghosts anymore (CASSANDRA-3982)
 * fix re-creating Keyspaces/ColumnFamilies with the same name as dropped
   ones (CASSANDRA-4219)
 * fix SecondaryIndex LeveledManifest save upon snapshot (CASSANDRA-4230)
 * fix missing arrayOffset in FBUtilities.hash (CASSANDRA-4250)
 * (cql3) Add name of parameters in CqlResultSet (CASSANDRA-4242)
 * (cql3) Correctly validate order by queries (CASSANDRA-4246)
 * rename stress to cassandra-stress for saner packaging (CASSANDRA-4256)
 * Fix exception on colum metadata with non-string comparator (CASSANDRA-4269)
 * Check for unknown/invalid compression options (CASSANDRA-4266)
 * (cql3) Adds simple access to column timestamp and ttl (CASSANDRA-4217)
 * (cql3) Fix range queries with secondary indexes (CASSANDRA-4257)
 * Better error messages from improper input in cli (CASSANDRA-3865)
 * Try to stop all compaction upon Keyspace or ColumnFamily drop (CASSANDRA-4221)
 * (cql3) Allow keyspace properties to contain hyphens (CASSANDRA-4278)
 * (cql3) Correctly validate keyspace access in create table (CASSANDRA-4296)
 * Avoid deadlock in migration stage (CASSANDRA-3882)
 * Take supercolumn names and deletion info into account in memtable throughput
   (CASSANDRA-4264)
 * Add back backward compatibility for old style replication factor (CASSANDRA-4294)
 * Preserve compatibility with pre-1.1 index queries (CASSANDRA-4262)
Merged from 1.0:
 * Fix super columns bug where cache is not updated (CASSANDRA-4190)
 * fix maxTimestamp to include row tombstones (CASSANDRA-4116)
 * (CLI) properly handle quotes in create/update keyspace commands (CASSANDRA-4129)
 * Avoids possible deadlock during bootstrap (CASSANDRA-4159)
 * fix stress tool that hangs forever on timeout or error (CASSANDRA-4128)
 * stress tool to return appropriate exit code on failure (CASSANDRA-4188)
 * fix compaction NPE when out of disk space and assertions disabled
   (CASSANDRA-3985)
 * synchronize LCS getEstimatedTasks to avoid CME (CASSANDRA-4255)
 * ensure unique streaming session id's (CASSANDRA-4223)
 * kick off background compaction when min/max thresholds change 
   (CASSANDRA-4279)
 * improve ability of STCS.getBuckets to deal with 100s of 1000s of
   sstables, such as when convertinb back from LCS (CASSANDRA-4287)
 * Oversize integer in CQL throws NumberFormatException (CASSANDRA-4291)
 * fix 1.0.x node join to mixed version cluster, other nodes >= 1.1 (CASSANDRA-4195)
 * Fix LCS splitting sstable base on uncompressed size (CASSANDRA-4419)
 * Push the validation of secondary index values to the SecondaryIndexManager (CASSANDRA-4240)
 * Don't purge columns during upgradesstables (CASSANDRA-4462)
 * Make cqlsh work with piping (CASSANDRA-4113)
 * Validate arguments for nodetool decommission (CASSANDRA-4061)
 * Report thrift status in nodetool info (CASSANDRA-4010)


1.1.0-final
 * average a reduced liveRatio estimate with the previous one (CASSANDRA-4065)
 * Allow KS and CF names up to 48 characters (CASSANDRA-4157)
 * fix stress build (CASSANDRA-4140)
 * add time remaining estimate to nodetool compactionstats (CASSANDRA-4167)
 * (cql) fix NPE in cql3 ALTER TABLE (CASSANDRA-4163)
 * (cql) Add support for CL.TWO and CL.THREE in CQL (CASSANDRA-4156)
 * (cql) Fix type in CQL3 ALTER TABLE preventing update (CASSANDRA-4170)
 * (cql) Throw invalid exception from CQL3 on obsolete options (CASSANDRA-4171)
 * (cqlsh) fix recognizing uppercase SELECT keyword (CASSANDRA-4161)
 * Pig: wide row support (CASSANDRA-3909)
Merged from 1.0:
 * avoid streaming empty files with bulk loader if sstablewriter errors out
   (CASSANDRA-3946)


1.1-rc1
 * Include stress tool in binary builds (CASSANDRA-4103)
 * (Hadoop) fix wide row iteration when last row read was deleted
   (CASSANDRA-4154)
 * fix read_repair_chance to really default to 0.1 in the cli (CASSANDRA-4114)
 * Adds caching and bloomFilterFpChange to CQL options (CASSANDRA-4042)
 * Adds posibility to autoconfigure size of the KeyCache (CASSANDRA-4087)
 * fix KEYS index from skipping results (CASSANDRA-3996)
 * Remove sliced_buffer_size_in_kb dead option (CASSANDRA-4076)
 * make loadNewSStable preserve sstable version (CASSANDRA-4077)
 * Respect 1.0 cache settings as much as possible when upgrading 
   (CASSANDRA-4088)
 * relax path length requirement for sstable files when upgrading on 
   non-Windows platforms (CASSANDRA-4110)
 * fix terminination of the stress.java when errors were encountered
   (CASSANDRA-4128)
 * Move CfDef and KsDef validation out of thrift (CASSANDRA-4037)
 * Fix get_paged_slice (CASSANDRA-4136)
 * CQL3: Support slice with exclusive start and stop (CASSANDRA-3785)
Merged from 1.0:
 * support PropertyFileSnitch in bulk loader (CASSANDRA-4145)
 * add auto_snapshot option allowing disabling snapshot before drop/truncate
   (CASSANDRA-3710)
 * allow short snitch names (CASSANDRA-4130)


1.1-beta2
 * rename loaded sstables to avoid conflicts with local snapshots
   (CASSANDRA-3967)
 * start hint replay as soon as FD notifies that the target is back up
   (CASSANDRA-3958)
 * avoid unproductive deserializing of cached rows during compaction
   (CASSANDRA-3921)
 * fix concurrency issues with CQL keyspace creation (CASSANDRA-3903)
 * Show Effective Owership via Nodetool ring <keyspace> (CASSANDRA-3412)
 * Update ORDER BY syntax for CQL3 (CASSANDRA-3925)
 * Fix BulkRecordWriter to not throw NPE if reducer gets no map data from Hadoop (CASSANDRA-3944)
 * Fix bug with counters in super columns (CASSANDRA-3821)
 * Remove deprecated merge_shard_chance (CASSANDRA-3940)
 * add a convenient way to reset a node's schema (CASSANDRA-2963)
 * fix for intermittent SchemaDisagreementException (CASSANDRA-3884)
 * CLI `list <CF>` to limit number of columns and their order (CASSANDRA-3012)
 * ignore deprecated KsDef/CfDef/ColumnDef fields in native schema (CASSANDRA-3963)
 * CLI to report when unsupported column_metadata pair was given (CASSANDRA-3959)
 * reincarnate removed and deprecated KsDef/CfDef attributes (CASSANDRA-3953)
 * Fix race between writes and read for cache (CASSANDRA-3862)
 * perform static initialization of StorageProxy on start-up (CASSANDRA-3797)
 * support trickling fsync() on writes (CASSANDRA-3950)
 * expose counters for unavailable/timeout exceptions given to thrift clients (CASSANDRA-3671)
 * avoid quadratic startup time in LeveledManifest (CASSANDRA-3952)
 * Add type information to new schema_ columnfamilies and remove thrift
   serialization for schema (CASSANDRA-3792)
 * add missing column validator options to the CLI help (CASSANDRA-3926)
 * skip reading saved key cache if CF's caching strategy is NONE or ROWS_ONLY (CASSANDRA-3954)
 * Unify migration code (CASSANDRA-4017)
Merged from 1.0:
 * cqlsh: guess correct version of Python for Arch Linux (CASSANDRA-4090)
 * (CLI) properly handle quotes in create/update keyspace commands (CASSANDRA-4129)
 * Avoids possible deadlock during bootstrap (CASSANDRA-4159)
 * fix stress tool that hangs forever on timeout or error (CASSANDRA-4128)
 * Fix super columns bug where cache is not updated (CASSANDRA-4190)
 * stress tool to return appropriate exit code on failure (CASSANDRA-4188)


1.0.9
 * improve index sampling performance (CASSANDRA-4023)
 * always compact away deleted hints immediately after handoff (CASSANDRA-3955)
 * delete hints from dropped ColumnFamilies on handoff instead of
   erroring out (CASSANDRA-3975)
 * add CompositeType ref to the CLI doc for create/update column family (CASSANDRA-3980)
 * Pig: support Counter ColumnFamilies (CASSANDRA-3973)
 * Pig: Composite column support (CASSANDRA-3684)
 * Avoid NPE during repair when a keyspace has no CFs (CASSANDRA-3988)
 * Fix division-by-zero error on get_slice (CASSANDRA-4000)
 * don't change manifest level for cleanup, scrub, and upgradesstables
   operations under LeveledCompactionStrategy (CASSANDRA-3989, 4112)
 * fix race leading to super columns assertion failure (CASSANDRA-3957)
 * fix NPE on invalid CQL delete command (CASSANDRA-3755)
 * allow custom types in CLI's assume command (CASSANDRA-4081)
 * fix totalBytes count for parallel compactions (CASSANDRA-3758)
 * fix intermittent NPE in get_slice (CASSANDRA-4095)
 * remove unnecessary asserts in native code interfaces (CASSANDRA-4096)
 * Validate blank keys in CQL to avoid assertion errors (CASSANDRA-3612)
 * cqlsh: fix bad decoding of some column names (CASSANDRA-4003)
 * cqlsh: fix incorrect padding with unicode chars (CASSANDRA-4033)
 * Fix EC2 snitch incorrectly reporting region (CASSANDRA-4026)
 * Shut down thrift during decommission (CASSANDRA-4086)
 * Expose nodetool cfhistograms for 2ndary indexes (CASSANDRA-4063)
Merged from 0.8:
 * Fix ConcurrentModificationException in gossiper (CASSANDRA-4019)


1.1-beta1
 * (cqlsh)
   + add SOURCE and CAPTURE commands, and --file option (CASSANDRA-3479)
   + add ALTER COLUMNFAMILY WITH (CASSANDRA-3523)
   + bundle Python dependencies with Cassandra (CASSANDRA-3507)
   + added to Debian package (CASSANDRA-3458)
   + display byte data instead of erroring out on decode failure 
     (CASSANDRA-3874)
 * add nodetool rebuild_index (CASSANDRA-3583)
 * add nodetool rangekeysample (CASSANDRA-2917)
 * Fix streaming too much data during move operations (CASSANDRA-3639)
 * Nodetool and CLI connect to localhost by default (CASSANDRA-3568)
 * Reduce memory used by primary index sample (CASSANDRA-3743)
 * (Hadoop) separate input/output configurations (CASSANDRA-3197, 3765)
 * avoid returning internal Cassandra classes over JMX (CASSANDRA-2805)
 * add row-level isolation via SnapTree (CASSANDRA-2893)
 * Optimize key count estimation when opening sstable on startup
   (CASSANDRA-2988)
 * multi-dc replication optimization supporting CL > ONE (CASSANDRA-3577)
 * add command to stop compactions (CASSANDRA-1740, 3566, 3582)
 * multithreaded streaming (CASSANDRA-3494)
 * removed in-tree redhat spec (CASSANDRA-3567)
 * "defragment" rows for name-based queries under STCS, again (CASSANDRA-2503)
 * Recycle commitlog segments for improved performance 
   (CASSANDRA-3411, 3543, 3557, 3615)
 * update size-tiered compaction to prioritize small tiers (CASSANDRA-2407)
 * add message expiration logic to OutboundTcpConnection (CASSANDRA-3005)
 * off-heap cache to use sun.misc.Unsafe instead of JNA (CASSANDRA-3271)
 * EACH_QUORUM is only supported for writes (CASSANDRA-3272)
 * replace compactionlock use in schema migration by checking CFS.isValid
   (CASSANDRA-3116)
 * recognize that "SELECT first ... *" isn't really "SELECT *" (CASSANDRA-3445)
 * Use faster bytes comparison (CASSANDRA-3434)
 * Bulk loader is no longer a fat client, (HADOOP) bulk load output format
   (CASSANDRA-3045)
 * (Hadoop) add support for KeyRange.filter
 * remove assumption that keys and token are in bijection
   (CASSANDRA-1034, 3574, 3604)
 * always remove endpoints from delevery queue in HH (CASSANDRA-3546)
 * fix race between cf flush and its 2ndary indexes flush (CASSANDRA-3547)
 * fix potential race in AES when a repair fails (CASSANDRA-3548)
 * Remove columns shadowed by a deleted container even when we cannot purge
   (CASSANDRA-3538)
 * Improve memtable slice iteration performance (CASSANDRA-3545)
 * more efficient allocation of small bloom filters (CASSANDRA-3618)
 * Use separate writer thread in SSTableSimpleUnsortedWriter (CASSANDRA-3619)
 * fsync the directory after new sstable or commitlog segment are created (CASSANDRA-3250)
 * fix minor issues reported by FindBugs (CASSANDRA-3658)
 * global key/row caches (CASSANDRA-3143, 3849)
 * optimize memtable iteration during range scan (CASSANDRA-3638)
 * introduce 'crc_check_chance' in CompressionParameters to support
   a checksum percentage checking chance similarly to read-repair (CASSANDRA-3611)
 * a way to deactivate global key/row cache on per-CF basis (CASSANDRA-3667)
 * fix LeveledCompactionStrategy broken because of generation pre-allocation
   in LeveledManifest (CASSANDRA-3691)
 * finer-grained control over data directories (CASSANDRA-2749)
 * Fix ClassCastException during hinted handoff (CASSANDRA-3694)
 * Upgrade Thrift to 0.7 (CASSANDRA-3213)
 * Make stress.java insert operation to use microseconds (CASSANDRA-3725)
 * Allows (internally) doing a range query with a limit of columns instead of
   rows (CASSANDRA-3742)
 * Allow rangeSlice queries to be start/end inclusive/exclusive (CASSANDRA-3749)
 * Fix BulkLoader to support new SSTable layout and add stream
   throttling to prevent an NPE when there is no yaml config (CASSANDRA-3752)
 * Allow concurrent schema migrations (CASSANDRA-1391, 3832)
 * Add SnapshotCommand to trigger snapshot on remote node (CASSANDRA-3721)
 * Make CFMetaData conversions to/from thrift/native schema inverses
   (CASSANDRA_3559)
 * Add initial code for CQL 3.0-beta (CASSANDRA-2474, 3781, 3753)
 * Add wide row support for ColumnFamilyInputFormat (CASSANDRA-3264)
 * Allow extending CompositeType comparator (CASSANDRA-3657)
 * Avoids over-paging during get_count (CASSANDRA-3798)
 * Add new command to rebuild a node without (repair) merkle tree calculations
   (CASSANDRA-3483, 3922)
 * respect not only row cache capacity but caching mode when
   trying to read data (CASSANDRA-3812)
 * fix system tests (CASSANDRA-3827)
 * CQL support for altering row key type in ALTER TABLE (CASSANDRA-3781)
 * turn compression on by default (CASSANDRA-3871)
 * make hexToBytes refuse invalid input (CASSANDRA-2851)
 * Make secondary indexes CF inherit compression and compaction from their
   parent CF (CASSANDRA-3877)
 * Finish cleanup up tombstone purge code (CASSANDRA-3872)
 * Avoid NPE on aboarted stream-out sessions (CASSANDRA-3904)
 * BulkRecordWriter throws NPE for counter columns (CASSANDRA-3906)
 * Support compression using BulkWriter (CASSANDRA-3907)


1.0.8
 * fix race between cleanup and flush on secondary index CFSes (CASSANDRA-3712)
 * avoid including non-queried nodes in rangeslice read repair
   (CASSANDRA-3843)
 * Only snapshot CF being compacted for snapshot_before_compaction 
   (CASSANDRA-3803)
 * Log active compactions in StatusLogger (CASSANDRA-3703)
 * Compute more accurate compaction score per level (CASSANDRA-3790)
 * Return InvalidRequest when using a keyspace that doesn't exist
   (CASSANDRA-3764)
 * disallow user modification of System keyspace (CASSANDRA-3738)
 * allow using sstable2json on secondary index data (CASSANDRA-3738)
 * (cqlsh) add DESCRIBE COLUMNFAMILIES (CASSANDRA-3586)
 * (cqlsh) format blobs correctly and use colors to improve output
   readability (CASSANDRA-3726)
 * synchronize BiMap of bootstrapping tokens (CASSANDRA-3417)
 * show index options in CLI (CASSANDRA-3809)
 * add optional socket timeout for streaming (CASSANDRA-3838)
 * fix truncate not to leave behind non-CFS backed secondary indexes
   (CASSANDRA-3844)
 * make CLI `show schema` to use output stream directly instead
   of StringBuilder (CASSANDRA-3842)
 * remove the wait on hint future during write (CASSANDRA-3870)
 * (cqlsh) ignore missing CfDef opts (CASSANDRA-3933)
 * (cqlsh) look for cqlshlib relative to realpath (CASSANDRA-3767)
 * Fix short read protection (CASSANDRA-3934)
 * Make sure infered and actual schema match (CASSANDRA-3371)
 * Fix NPE during HH delivery (CASSANDRA-3677)
 * Don't put boostrapping node in 'hibernate' status (CASSANDRA-3737)
 * Fix double quotes in windows bat files (CASSANDRA-3744)
 * Fix bad validator lookup (CASSANDRA-3789)
 * Fix soft reset in EC2MultiRegionSnitch (CASSANDRA-3835)
 * Don't leave zombie connections with THSHA thrift server (CASSANDRA-3867)
 * (cqlsh) fix deserialization of data (CASSANDRA-3874)
 * Fix removetoken force causing an inconsistent state (CASSANDRA-3876)
 * Fix ahndling of some types with Pig (CASSANDRA-3886)
 * Don't allow to drop the system keyspace (CASSANDRA-3759)
 * Make Pig deletes disabled by default and configurable (CASSANDRA-3628)
Merged from 0.8:
 * (Pig) fix CassandraStorage to use correct comparator in Super ColumnFamily
   case (CASSANDRA-3251)
 * fix thread safety issues in commitlog replay, primarily affecting
   systems with many (100s) of CF definitions (CASSANDRA-3751)
 * Fix relevant tombstone ignored with super columns (CASSANDRA-3875)


1.0.7
 * fix regression in HH page size calculation (CASSANDRA-3624)
 * retry failed stream on IOException (CASSANDRA-3686)
 * allow configuring bloom_filter_fp_chance (CASSANDRA-3497)
 * attempt hint delivery every ten minutes, or when failure detector
   notifies us that a node is back up, whichever comes first.  hint
   handoff throttle delay default changed to 1ms, from 50 (CASSANDRA-3554)
 * add nodetool setstreamthroughput (CASSANDRA-3571)
 * fix assertion when dropping a columnfamily with no sstables (CASSANDRA-3614)
 * more efficient allocation of small bloom filters (CASSANDRA-3618)
 * CLibrary.createHardLinkWithExec() to check for errors (CASSANDRA-3101)
 * Avoid creating empty and non cleaned writer during compaction (CASSANDRA-3616)
 * stop thrift service in shutdown hook so we can quiesce MessagingService
   (CASSANDRA-3335)
 * (CQL) compaction_strategy_options and compression_parameters for
   CREATE COLUMNFAMILY statement (CASSANDRA-3374)
 * Reset min/max compaction threshold when creating size tiered compaction
   strategy (CASSANDRA-3666)
 * Don't ignore IOException during compaction (CASSANDRA-3655)
 * Fix assertion error for CF with gc_grace=0 (CASSANDRA-3579)
 * Shutdown ParallelCompaction reducer executor after use (CASSANDRA-3711)
 * Avoid < 0 value for pending tasks in leveled compaction (CASSANDRA-3693)
 * (Hadoop) Support TimeUUID in Pig CassandraStorage (CASSANDRA-3327)
 * Check schema is ready before continuing boostrapping (CASSANDRA-3629)
 * Catch overflows during parsing of chunk_length_kb (CASSANDRA-3644)
 * Improve stream protocol mismatch errors (CASSANDRA-3652)
 * Avoid multiple thread doing HH to the same target (CASSANDRA-3681)
 * Add JMX property for rp_timeout_in_ms (CASSANDRA-2940)
 * Allow DynamicCompositeType to compare component of different types
   (CASSANDRA-3625)
 * Flush non-cfs backed secondary indexes (CASSANDRA-3659)
 * Secondary Indexes should report memory consumption (CASSANDRA-3155)
 * fix for SelectStatement start/end key are not set correctly
   when a key alias is involved (CASSANDRA-3700)
 * fix CLI `show schema` command insert of an extra comma in
   column_metadata (CASSANDRA-3714)
Merged from 0.8:
 * avoid logging (harmless) exception when GC takes < 1ms (CASSANDRA-3656)
 * prevent new nodes from thinking down nodes are up forever (CASSANDRA-3626)
 * use correct list of replicas for LOCAL_QUORUM reads when read repair
   is disabled (CASSANDRA-3696)
 * block on flush before compacting hints (may prevent OOM) (CASSANDRA-3733)


1.0.6
 * (CQL) fix cqlsh support for replicate_on_write (CASSANDRA-3596)
 * fix adding to leveled manifest after streaming (CASSANDRA-3536)
 * filter out unavailable cipher suites when using encryption (CASSANDRA-3178)
 * (HADOOP) add old-style api support for CFIF and CFRR (CASSANDRA-2799)
 * Support TimeUUIDType column names in Stress.java tool (CASSANDRA-3541)
 * (CQL) INSERT/UPDATE/DELETE/TRUNCATE commands should allow CF names to
   be qualified by keyspace (CASSANDRA-3419)
 * always remove endpoints from delevery queue in HH (CASSANDRA-3546)
 * fix race between cf flush and its 2ndary indexes flush (CASSANDRA-3547)
 * fix potential race in AES when a repair fails (CASSANDRA-3548)
 * fix default value validation usage in CLI SET command (CASSANDRA-3553)
 * Optimize componentsFor method for compaction and startup time
   (CASSANDRA-3532)
 * (CQL) Proper ColumnFamily metadata validation on CREATE COLUMNFAMILY 
   (CASSANDRA-3565)
 * fix compression "chunk_length_kb" option to set correct kb value for 
   thrift/avro (CASSANDRA-3558)
 * fix missing response during range slice repair (CASSANDRA-3551)
 * 'describe ring' moved from CLI to nodetool and available through JMX (CASSANDRA-3220)
 * add back partitioner to sstable metadata (CASSANDRA-3540)
 * fix NPE in get_count for counters (CASSANDRA-3601)
Merged from 0.8:
 * remove invalid assertion that table was opened before dropping it
   (CASSANDRA-3580)
 * range and index scans now only send requests to enough replicas to
   satisfy requested CL + RR (CASSANDRA-3598)
 * use cannonical host for local node in nodetool info (CASSANDRA-3556)
 * remove nonlocal DC write optimization since it only worked with
   CL.ONE or CL.LOCAL_QUORUM (CASSANDRA-3577, 3585)
 * detect misuses of CounterColumnType (CASSANDRA-3422)
 * turn off string interning in json2sstable, take 2 (CASSANDRA-2189)
 * validate compression parameters on add/update of the ColumnFamily 
   (CASSANDRA-3573)
 * Check for 0.0.0.0 is incorrect in CFIF (CASSANDRA-3584)
 * Increase vm.max_map_count in debian packaging (CASSANDRA-3563)
 * gossiper will never add itself to saved endpoints (CASSANDRA-3485)


1.0.5
 * revert CASSANDRA-3407 (see CASSANDRA-3540)
 * fix assertion error while forwarding writes to local nodes (CASSANDRA-3539)


1.0.4
 * fix self-hinting of timed out read repair updates and make hinted handoff
   less prone to OOMing a coordinator (CASSANDRA-3440)
 * expose bloom filter sizes via JMX (CASSANDRA-3495)
 * enforce RP tokens 0..2**127 (CASSANDRA-3501)
 * canonicalize paths exposed through JMX (CASSANDRA-3504)
 * fix "liveSize" stat when sstables are removed (CASSANDRA-3496)
 * add bloom filter FP rates to nodetool cfstats (CASSANDRA-3347)
 * record partitioner in sstable metadata component (CASSANDRA-3407)
 * add new upgradesstables nodetool command (CASSANDRA-3406)
 * skip --debug requirement to see common exceptions in CLI (CASSANDRA-3508)
 * fix incorrect query results due to invalid max timestamp (CASSANDRA-3510)
 * make sstableloader recognize compressed sstables (CASSANDRA-3521)
 * avoids race in OutboundTcpConnection in multi-DC setups (CASSANDRA-3530)
 * use SETLOCAL in cassandra.bat (CASSANDRA-3506)
 * fix ConcurrentModificationException in Table.all() (CASSANDRA-3529)
Merged from 0.8:
 * fix concurrence issue in the FailureDetector (CASSANDRA-3519)
 * fix array out of bounds error in counter shard removal (CASSANDRA-3514)
 * avoid dropping tombstones when they might still be needed to shadow
   data in a different sstable (CASSANDRA-2786)


1.0.3
 * revert name-based query defragmentation aka CASSANDRA-2503 (CASSANDRA-3491)
 * fix invalidate-related test failures (CASSANDRA-3437)
 * add next-gen cqlsh to bin/ (CASSANDRA-3188, 3131, 3493)
 * (CQL) fix handling of rows with no columns (CASSANDRA-3424, 3473)
 * fix querying supercolumns by name returning only a subset of
   subcolumns or old subcolumn versions (CASSANDRA-3446)
 * automatically compute sha1 sum for uncompressed data files (CASSANDRA-3456)
 * fix reading metadata/statistics component for version < h (CASSANDRA-3474)
 * add sstable forward-compatibility (CASSANDRA-3478)
 * report compression ratio in CFSMBean (CASSANDRA-3393)
 * fix incorrect size exception during streaming of counters (CASSANDRA-3481)
 * (CQL) fix for counter decrement syntax (CASSANDRA-3418)
 * Fix race introduced by CASSANDRA-2503 (CASSANDRA-3482)
 * Fix incomplete deletion of delivered hints (CASSANDRA-3466)
 * Avoid rescheduling compactions when no compaction was executed 
   (CASSANDRA-3484)
 * fix handling of the chunk_length_kb compression options (CASSANDRA-3492)
Merged from 0.8:
 * fix updating CF row_cache_provider (CASSANDRA-3414)
 * CFMetaData.convertToThrift method to set RowCacheProvider (CASSANDRA-3405)
 * acquire compactionlock during truncate (CASSANDRA-3399)
 * fix displaying cfdef entries for super columnfamilies (CASSANDRA-3415)
 * Make counter shard merging thread safe (CASSANDRA-3178)
 * Revert CASSANDRA-2855
 * Fix bug preventing the use of efficient cross-DC writes (CASSANDRA-3472)
 * `describe ring` command for CLI (CASSANDRA-3220)
 * (Hadoop) skip empty rows when entire row is requested, redux (CASSANDRA-2855)


1.0.2
 * "defragment" rows for name-based queries under STCS (CASSANDRA-2503)
 * Add timing information to cassandra-cli GET/SET/LIST queries (CASSANDRA-3326)
 * Only create one CompressionMetadata object per sstable (CASSANDRA-3427)
 * cleanup usage of StorageService.setMode() (CASSANDRA-3388)
 * Avoid large array allocation for compressed chunk offsets (CASSANDRA-3432)
 * fix DecimalType bytebuffer marshalling (CASSANDRA-3421)
 * fix bug that caused first column in per row indexes to be ignored 
   (CASSANDRA-3441)
 * add JMX call to clean (failed) repair sessions (CASSANDRA-3316)
 * fix sstableloader reference acquisition bug (CASSANDRA-3438)
 * fix estimated row size regression (CASSANDRA-3451)
 * make sure we don't return more columns than asked (CASSANDRA-3303, 3395)
Merged from 0.8:
 * acquire compactionlock during truncate (CASSANDRA-3399)
 * fix displaying cfdef entries for super columnfamilies (CASSANDRA-3415)


1.0.1
 * acquire references during index build to prevent delete problems
   on Windows (CASSANDRA-3314)
 * describe_ring should include datacenter/topology information (CASSANDRA-2882)
 * Thrift sockets are not properly buffered (CASSANDRA-3261)
 * performance improvement for bytebufferutil compare function (CASSANDRA-3286)
 * add system.versions ColumnFamily (CASSANDRA-3140)
 * reduce network copies (CASSANDRA-3333, 3373)
 * limit nodetool to 32MB of heap (CASSANDRA-3124)
 * (CQL) update parser to accept "timestamp" instead of "date" (CASSANDRA-3149)
 * Fix CLI `show schema` to include "compression_options" (CASSANDRA-3368)
 * Snapshot to include manifest under LeveledCompactionStrategy (CASSANDRA-3359)
 * (CQL) SELECT query should allow CF name to be qualified by keyspace (CASSANDRA-3130)
 * (CQL) Fix internal application error specifying 'using consistency ...'
   in lower case (CASSANDRA-3366)
 * fix Deflate compression when compression actually makes the data bigger
   (CASSANDRA-3370)
 * optimize UUIDGen to avoid lock contention on InetAddress.getLocalHost 
   (CASSANDRA-3387)
 * tolerate index being dropped mid-mutation (CASSANDRA-3334, 3313)
 * CompactionManager is now responsible for checking for new candidates
   post-task execution, enabling more consistent leveled compaction 
   (CASSANDRA-3391)
 * Cache HSHA threads (CASSANDRA-3372)
 * use CF/KS names as snapshot prefix for drop + truncate operations
   (CASSANDRA-2997)
 * Break bloom filters up to avoid heap fragmentation (CASSANDRA-2466)
 * fix cassandra hanging on jsvc stop (CASSANDRA-3302)
 * Avoid leveled compaction getting blocked on errors (CASSANDRA-3408)
 * Make reloading the compaction strategy safe (CASSANDRA-3409)
 * ignore 0.8 hints even if compaction begins before we try to purge
   them (CASSANDRA-3385)
 * remove procrun (bin\daemon) from Cassandra source tree and 
   artifacts (CASSANDRA-3331)
 * make cassandra compile under JDK7 (CASSANDRA-3275)
 * remove dependency of clientutil.jar to FBUtilities (CASSANDRA-3299)
 * avoid truncation errors by using long math on long values (CASSANDRA-3364)
 * avoid clock drift on some Windows machine (CASSANDRA-3375)
 * display cache provider in cli 'describe keyspace' command (CASSANDRA-3384)
 * fix incomplete topology information in describe_ring (CASSANDRA-3403)
 * expire dead gossip states based on time (CASSANDRA-2961)
 * improve CompactionTask extensibility (CASSANDRA-3330)
 * Allow one leveled compaction task to kick off another (CASSANDRA-3363)
 * allow encryption only between datacenters (CASSANDRA-2802)
Merged from 0.8:
 * fix truncate allowing data to be replayed post-restart (CASSANDRA-3297)
 * make iwriter final in IndexWriter to avoid NPE (CASSANDRA-2863)
 * (CQL) update grammar to require key clause in DELETE statement
   (CASSANDRA-3349)
 * (CQL) allow numeric keyspace names in USE statement (CASSANDRA-3350)
 * (Hadoop) skip empty rows when slicing the entire row (CASSANDRA-2855)
 * Fix handling of tombstone by SSTableExport/Import (CASSANDRA-3357)
 * fix ColumnIndexer to use long offsets (CASSANDRA-3358)
 * Improved CLI exceptions (CASSANDRA-3312)
 * Fix handling of tombstone by SSTableExport/Import (CASSANDRA-3357)
 * Only count compaction as active (for throttling) when they have
   successfully acquired the compaction lock (CASSANDRA-3344)
 * Display CLI version string on startup (CASSANDRA-3196)
 * (Hadoop) make CFIF try rpc_address or fallback to listen_address
   (CASSANDRA-3214)
 * (Hadoop) accept comma delimited lists of initial thrift connections
   (CASSANDRA-3185)
 * ColumnFamily min_compaction_threshold should be >= 2 (CASSANDRA-3342)
 * (Pig) add 0.8+ types and key validation type in schema (CASSANDRA-3280)
 * Fix completely removing column metadata using CLI (CASSANDRA-3126)
 * CLI `describe cluster;` output should be on separate lines for separate versions
   (CASSANDRA-3170)
 * fix changing durable_writes keyspace option during CF creation
   (CASSANDRA-3292)
 * avoid locking on update when no indexes are involved (CASSANDRA-3386)
 * fix assertionError during repair with ordered partitioners (CASSANDRA-3369)
 * correctly serialize key_validation_class for avro (CASSANDRA-3391)
 * don't expire counter tombstone after streaming (CASSANDRA-3394)
 * prevent nodes that failed to join from hanging around forever 
   (CASSANDRA-3351)
 * remove incorrect optimization from slice read path (CASSANDRA-3390)
 * Fix race in AntiEntropyService (CASSANDRA-3400)


1.0.0-final
 * close scrubbed sstable fd before deleting it (CASSANDRA-3318)
 * fix bug preventing obsolete commitlog segments from being removed
   (CASSANDRA-3269)
 * tolerate whitespace in seed CDL (CASSANDRA-3263)
 * Change default heap thresholds to max(min(1/2 ram, 1G), min(1/4 ram, 8GB))
   (CASSANDRA-3295)
 * Fix broken CompressedRandomAccessReaderTest (CASSANDRA-3298)
 * (CQL) fix type information returned for wildcard queries (CASSANDRA-3311)
 * add estimated tasks to LeveledCompactionStrategy (CASSANDRA-3322)
 * avoid including compaction cache-warming in keycache stats (CASSANDRA-3325)
 * run compaction and hinted handoff threads at MIN_PRIORITY (CASSANDRA-3308)
 * default hsha thrift server to cpu core count in rpc pool (CASSANDRA-3329)
 * add bin\daemon to binary tarball for Windows service (CASSANDRA-3331)
 * Fix places where uncompressed size of sstables was use in place of the
   compressed one (CASSANDRA-3338)
 * Fix hsha thrift server (CASSANDRA-3346)
 * Make sure repair only stream needed sstables (CASSANDRA-3345)


1.0.0-rc2
 * Log a meaningful warning when a node receives a message for a repair session
   that doesn't exist anymore (CASSANDRA-3256)
 * test for NUMA policy support as well as numactl presence (CASSANDRA-3245)
 * Fix FD leak when internode encryption is enabled (CASSANDRA-3257)
 * Remove incorrect assertion in mergeIterator (CASSANDRA-3260)
 * FBUtilities.hexToBytes(String) to throw NumberFormatException when string
   contains non-hex characters (CASSANDRA-3231)
 * Keep SimpleSnitch proximity ordering unchanged from what the Strategy
   generates, as intended (CASSANDRA-3262)
 * remove Scrub from compactionstats when finished (CASSANDRA-3255)
 * fix counter entry in jdbc TypesMap (CASSANDRA-3268)
 * fix full queue scenario for ParallelCompactionIterator (CASSANDRA-3270)
 * fix bootstrap process (CASSANDRA-3285)
 * don't try delivering hints if when there isn't any (CASSANDRA-3176)
 * CLI documentation change for ColumnFamily `compression_options` (CASSANDRA-3282)
 * ignore any CF ids sent by client for adding CF/KS (CASSANDRA-3288)
 * remove obsolete hints on first startup (CASSANDRA-3291)
 * use correct ISortedColumns for time-optimized reads (CASSANDRA-3289)
 * Evict gossip state immediately when a token is taken over by a new IP 
   (CASSANDRA-3259)


1.0.0-rc1
 * Update CQL to generate microsecond timestamps by default (CASSANDRA-3227)
 * Fix counting CFMetadata towards Memtable liveRatio (CASSANDRA-3023)
 * Kill server on wrapped OOME such as from FileChannel.map (CASSANDRA-3201)
 * remove unnecessary copy when adding to row cache (CASSANDRA-3223)
 * Log message when a full repair operation completes (CASSANDRA-3207)
 * Fix streamOutSession keeping sstables references forever if the remote end
   dies (CASSANDRA-3216)
 * Remove dynamic_snitch boolean from example configuration (defaulting to 
   true) and set default badness threshold to 0.1 (CASSANDRA-3229)
 * Base choice of random or "balanced" token on bootstrap on whether
   schema definitions were found (CASSANDRA-3219)
 * Fixes for LeveledCompactionStrategy score computation, prioritization,
   scheduling, and performance (CASSANDRA-3224, 3234)
 * parallelize sstable open at server startup (CASSANDRA-2988)
 * fix handling of exceptions writing to OutboundTcpConnection (CASSANDRA-3235)
 * Allow using quotes in "USE <keyspace>;" CLI command (CASSANDRA-3208)
 * Don't allow any cache loading exceptions to halt startup (CASSANDRA-3218)
 * Fix sstableloader --ignores option (CASSANDRA-3247)
 * File descriptor limit increased in packaging (CASSANDRA-3206)
 * Fix deadlock in commit log during flush (CASSANDRA-3253) 


1.0.0-beta1
 * removed binarymemtable (CASSANDRA-2692)
 * add commitlog_total_space_in_mb to prevent fragmented logs (CASSANDRA-2427)
 * removed commitlog_rotation_threshold_in_mb configuration (CASSANDRA-2771)
 * make AbstractBounds.normalize de-overlapp overlapping ranges (CASSANDRA-2641)
 * replace CollatingIterator, ReducingIterator with MergeIterator 
   (CASSANDRA-2062)
 * Fixed the ability to set compaction strategy in cli using create column 
   family command (CASSANDRA-2778)
 * clean up tmp files after failed compaction (CASSANDRA-2468)
 * restrict repair streaming to specific columnfamilies (CASSANDRA-2280)
 * don't bother persisting columns shadowed by a row tombstone (CASSANDRA-2589)
 * reset CF and SC deletion times after gc_grace (CASSANDRA-2317)
 * optimize away seek when compacting wide rows (CASSANDRA-2879)
 * single-pass streaming (CASSANDRA-2677, 2906, 2916, 3003)
 * use reference counting for deleting sstables instead of relying on GC
   (CASSANDRA-2521, 3179)
 * store hints as serialized mutations instead of pointers to data row
   (CASSANDRA-2045)
 * store hints in the coordinator node instead of in the closest replica 
   (CASSANDRA-2914)
 * add row_cache_keys_to_save CF option (CASSANDRA-1966)
 * check column family validity in nodetool repair (CASSANDRA-2933)
 * use lazy initialization instead of class initialization in NodeId
   (CASSANDRA-2953)
 * add paging to get_count (CASSANDRA-2894)
 * fix "short reads" in [multi]get (CASSANDRA-2643, 3157, 3192)
 * add optional compression for sstables (CASSANDRA-47, 2994, 3001, 3128)
 * add scheduler JMX metrics (CASSANDRA-2962)
 * add block level checksum for compressed data (CASSANDRA-1717)
 * make column family backed column map pluggable and introduce unsynchronized
   ArrayList backed one to speedup reads (CASSANDRA-2843, 3165, 3205)
 * refactoring of the secondary index api (CASSANDRA-2982)
 * make CL > ONE reads wait for digest reconciliation before returning
   (CASSANDRA-2494)
 * fix missing logging for some exceptions (CASSANDRA-2061)
 * refactor and optimize ColumnFamilyStore.files(...) and Descriptor.fromFilename(String)
   and few other places responsible for work with SSTable files (CASSANDRA-3040)
 * Stop reading from sstables once we know we have the most recent columns,
   for query-by-name requests (CASSANDRA-2498)
 * Add query-by-column mode to stress.java (CASSANDRA-3064)
 * Add "install" command to cassandra.bat (CASSANDRA-292)
 * clean up KSMetadata, CFMetadata from unnecessary
   Thrift<->Avro conversion methods (CASSANDRA-3032)
 * Add timeouts to client request schedulers (CASSANDRA-3079, 3096)
 * Cli to use hashes rather than array of hashes for strategy options (CASSANDRA-3081)
 * LeveledCompactionStrategy (CASSANDRA-1608, 3085, 3110, 3087, 3145, 3154, 3182)
 * Improvements of the CLI `describe` command (CASSANDRA-2630)
 * reduce window where dropped CF sstables may not be deleted (CASSANDRA-2942)
 * Expose gossip/FD info to JMX (CASSANDRA-2806)
 * Fix streaming over SSL when compressed SSTable involved (CASSANDRA-3051)
 * Add support for pluggable secondary index implementations (CASSANDRA-3078)
 * remove compaction_thread_priority setting (CASSANDRA-3104)
 * generate hints for replicas that timeout, not just replicas that are known
   to be down before starting (CASSANDRA-2034)
 * Add throttling for internode streaming (CASSANDRA-3080)
 * make the repair of a range repair all replica (CASSANDRA-2610, 3194)
 * expose the ability to repair the first range (as returned by the
   partitioner) of a node (CASSANDRA-2606)
 * Streams Compression (CASSANDRA-3015)
 * add ability to use multiple threads during a single compaction
   (CASSANDRA-2901)
 * make AbstractBounds.normalize support overlapping ranges (CASSANDRA-2641)
 * fix of the CQL count() behavior (CASSANDRA-3068)
 * use TreeMap backed column families for the SSTable simple writers
   (CASSANDRA-3148)
 * fix inconsistency of the CLI syntax when {} should be used instead of [{}]
   (CASSANDRA-3119)
 * rename CQL type names to match expected SQL behavior (CASSANDRA-3149, 3031)
 * Arena-based allocation for memtables (CASSANDRA-2252, 3162, 3163, 3168)
 * Default RR chance to 0.1 (CASSANDRA-3169)
 * Add RowLevel support to secondary index API (CASSANDRA-3147)
 * Make SerializingCacheProvider the default if JNA is available (CASSANDRA-3183)
 * Fix backwards compatibilty for CQL memtable properties (CASSANDRA-3190)
 * Add five-minute delay before starting compactions on a restarted server
   (CASSANDRA-3181)
 * Reduce copies done for intra-host messages (CASSANDRA-1788, 3144)
 * support of compaction strategy option for stress.java (CASSANDRA-3204)
 * make memtable throughput and column count thresholds no-ops (CASSANDRA-2449)
 * Return schema information along with the resultSet in CQL (CASSANDRA-2734)
 * Add new DecimalType (CASSANDRA-2883)
 * Fix assertion error in RowRepairResolver (CASSANDRA-3156)
 * Reduce unnecessary high buffer sizes (CASSANDRA-3171)
 * Pluggable compaction strategy (CASSANDRA-1610)
 * Add new broadcast_address config option (CASSANDRA-2491)


0.8.7
 * Kill server on wrapped OOME such as from FileChannel.map (CASSANDRA-3201)
 * Allow using quotes in "USE <keyspace>;" CLI command (CASSANDRA-3208)
 * Log message when a full repair operation completes (CASSANDRA-3207)
 * Don't allow any cache loading exceptions to halt startup (CASSANDRA-3218)
 * Fix sstableloader --ignores option (CASSANDRA-3247)
 * File descriptor limit increased in packaging (CASSANDRA-3206)
 * Log a meaningfull warning when a node receive a message for a repair session
   that doesn't exist anymore (CASSANDRA-3256)
 * Fix FD leak when internode encryption is enabled (CASSANDRA-3257)
 * FBUtilities.hexToBytes(String) to throw NumberFormatException when string
   contains non-hex characters (CASSANDRA-3231)
 * Keep SimpleSnitch proximity ordering unchanged from what the Strategy
   generates, as intended (CASSANDRA-3262)
 * remove Scrub from compactionstats when finished (CASSANDRA-3255)
 * Fix tool .bat files when CASSANDRA_HOME contains spaces (CASSANDRA-3258)
 * Force flush of status table when removing/updating token (CASSANDRA-3243)
 * Evict gossip state immediately when a token is taken over by a new IP (CASSANDRA-3259)
 * Fix bug where the failure detector can take too long to mark a host
   down (CASSANDRA-3273)
 * (Hadoop) allow wrapping ranges in queries (CASSANDRA-3137)
 * (Hadoop) check all interfaces for a match with split location
   before falling back to random replica (CASSANDRA-3211)
 * (Hadoop) Make Pig storage handle implements LoadMetadata (CASSANDRA-2777)
 * (Hadoop) Fix exception during PIG 'dump' (CASSANDRA-2810)
 * Fix stress COUNTER_GET option (CASSANDRA-3301)
 * Fix missing fields in CLI `show schema` output (CASSANDRA-3304)
 * Nodetool no longer leaks threads and closes JMX connections (CASSANDRA-3309)
 * fix truncate allowing data to be replayed post-restart (CASSANDRA-3297)
 * Move SimpleAuthority and SimpleAuthenticator to examples (CASSANDRA-2922)
 * Fix handling of tombstone by SSTableExport/Import (CASSANDRA-3357)
 * Fix transposition in cfHistograms (CASSANDRA-3222)
 * Allow using number as DC name when creating keyspace in CQL (CASSANDRA-3239)
 * Force flush of system table after updating/removing a token (CASSANDRA-3243)


0.8.6
 * revert CASSANDRA-2388
 * change TokenRange.endpoints back to listen/broadcast address to match
   pre-1777 behavior, and add TokenRange.rpc_endpoints instead (CASSANDRA-3187)
 * avoid trying to watch cassandra-topology.properties when loaded from jar
   (CASSANDRA-3138)
 * prevent users from creating keyspaces with LocalStrategy replication
   (CASSANDRA-3139)
 * fix CLI `show schema;` to output correct keyspace definition statement
   (CASSANDRA-3129)
 * CustomTThreadPoolServer to log TTransportException at DEBUG level
   (CASSANDRA-3142)
 * allow topology sort to work with non-unique rack names between 
   datacenters (CASSANDRA-3152)
 * Improve caching of same-version Messages on digest and repair paths
   (CASSANDRA-3158)
 * Randomize choice of first replica for counter increment (CASSANDRA-2890)
 * Fix using read_repair_chance instead of merge_shard_change (CASSANDRA-3202)
 * Avoid streaming data to nodes that already have it, on move as well as
   decommission (CASSANDRA-3041)
 * Fix divide by zero error in GCInspector (CASSANDRA-3164)
 * allow quoting of the ColumnFamily name in CLI `create column family`
   statement (CASSANDRA-3195)
 * Fix rolling upgrade from 0.7 to 0.8 problem (CASSANDRA-3166)
 * Accomodate missing encryption_options in IncomingTcpConnection.stream
   (CASSANDRA-3212)


0.8.5
 * fix NPE when encryption_options is unspecified (CASSANDRA-3007)
 * include column name in validation failure exceptions (CASSANDRA-2849)
 * make sure truncate clears out the commitlog so replay won't re-
   populate with truncated data (CASSANDRA-2950)
 * fix NPE when debug logging is enabled and dropped CF is present
   in a commitlog segment (CASSANDRA-3021)
 * fix cassandra.bat when CASSANDRA_HOME contains spaces (CASSANDRA-2952)
 * fix to SSTableSimpleUnsortedWriter bufferSize calculation (CASSANDRA-3027)
 * make cleanup and normal compaction able to skip empty rows
   (rows containing nothing but expired tombstones) (CASSANDRA-3039)
 * work around native memory leak in com.sun.management.GarbageCollectorMXBean
   (CASSANDRA-2868)
 * validate that column names in column_metadata are not equal to key_alias
   on create/update of the ColumnFamily and CQL 'ALTER' statement (CASSANDRA-3036)
 * return an InvalidRequestException if an indexed column is assigned
   a value larger than 64KB (CASSANDRA-3057)
 * fix of numeric-only and string column names handling in CLI "drop index" 
   (CASSANDRA-3054)
 * prune index scan resultset back to original request for lazy
   resultset expansion case (CASSANDRA-2964)
 * (Hadoop) fail jobs when Cassandra node has failed but TaskTracker
   has not (CASSANDRA-2388)
 * fix dynamic snitch ignoring nodes when read_repair_chance is zero
   (CASSANDRA-2662)
 * avoid retaining references to dropped CFS objects in 
   CompactionManager.estimatedCompactions (CASSANDRA-2708)
 * expose rpc timeouts per host in MessagingServiceMBean (CASSANDRA-2941)
 * avoid including cwd in classpath for deb and rpm packages (CASSANDRA-2881)
 * remove gossip state when a new IP takes over a token (CASSANDRA-3071)
 * allow sstable2json to work on index sstable files (CASSANDRA-3059)
 * always hint counters (CASSANDRA-3099)
 * fix log4j initialization in EmbeddedCassandraService (CASSANDRA-2857)
 * remove gossip state when a new IP takes over a token (CASSANDRA-3071)
 * work around native memory leak in com.sun.management.GarbageCollectorMXBean
    (CASSANDRA-2868)
 * fix UnavailableException with writes at CL.EACH_QUORM (CASSANDRA-3084)
 * fix parsing of the Keyspace and ColumnFamily names in numeric
   and string representations in CLI (CASSANDRA-3075)
 * fix corner cases in Range.differenceToFetch (CASSANDRA-3084)
 * fix ip address String representation in the ring cache (CASSANDRA-3044)
 * fix ring cache compatibility when mixing pre-0.8.4 nodes with post-
   in the same cluster (CASSANDRA-3023)
 * make repair report failure when a node participating dies (instead of
   hanging forever) (CASSANDRA-2433)
 * fix handling of the empty byte buffer by ReversedType (CASSANDRA-3111)
 * Add validation that Keyspace names are case-insensitively unique (CASSANDRA-3066)
 * catch invalid key_validation_class before instantiating UpdateColumnFamily (CASSANDRA-3102)
 * make Range and Bounds objects client-safe (CASSANDRA-3108)
 * optionally skip log4j configuration (CASSANDRA-3061)
 * bundle sstableloader with the debian package (CASSANDRA-3113)
 * don't try to build secondary indexes when there is none (CASSANDRA-3123)
 * improve SSTableSimpleUnsortedWriter speed for large rows (CASSANDRA-3122)
 * handle keyspace arguments correctly in nodetool snapshot (CASSANDRA-3038)
 * Fix SSTableImportTest on windows (CASSANDRA-3043)
 * expose compactionThroughputMbPerSec through JMX (CASSANDRA-3117)
 * log keyspace and CF of large rows being compacted


0.8.4
 * change TokenRing.endpoints to be a list of rpc addresses instead of 
   listen/broadcast addresses (CASSANDRA-1777)
 * include files-to-be-streamed in StreamInSession.getSources (CASSANDRA-2972)
 * use JAVA env var in cassandra-env.sh (CASSANDRA-2785, 2992)
 * avoid doing read for no-op replicate-on-write at CL=1 (CASSANDRA-2892)
 * refuse counter write for CL.ANY (CASSANDRA-2990)
 * switch back to only logging recent dropped messages (CASSANDRA-3004)
 * always deserialize RowMutation for counters (CASSANDRA-3006)
 * ignore saved replication_factor strategy_option for NTS (CASSANDRA-3011)
 * make sure pre-truncate CL segments are discarded (CASSANDRA-2950)


0.8.3
 * add ability to drop local reads/writes that are going to timeout
   (CASSANDRA-2943)
 * revamp token removal process, keep gossip states for 3 days (CASSANDRA-2496)
 * don't accept extra args for 0-arg nodetool commands (CASSANDRA-2740)
 * log unavailableexception details at debug level (CASSANDRA-2856)
 * expose data_dir though jmx (CASSANDRA-2770)
 * don't include tmp files as sstable when create cfs (CASSANDRA-2929)
 * log Java classpath on startup (CASSANDRA-2895)
 * keep gossipped version in sync with actual on migration coordinator 
   (CASSANDRA-2946)
 * use lazy initialization instead of class initialization in NodeId
   (CASSANDRA-2953)
 * check column family validity in nodetool repair (CASSANDRA-2933)
 * speedup bytes to hex conversions dramatically (CASSANDRA-2850)
 * Flush memtables on shutdown when durable writes are disabled 
   (CASSANDRA-2958)
 * improved POSIX compatibility of start scripts (CASsANDRA-2965)
 * add counter support to Hadoop InputFormat (CASSANDRA-2981)
 * fix bug where dirty commitlog segments were removed (and avoid keeping 
   segments with no post-flush activity permanently dirty) (CASSANDRA-2829)
 * fix throwing exception with batch mutation of counter super columns
   (CASSANDRA-2949)
 * ignore system tables during repair (CASSANDRA-2979)
 * throw exception when NTS is given replication_factor as an option
   (CASSANDRA-2960)
 * fix assertion error during compaction of counter CFs (CASSANDRA-2968)
 * avoid trying to create index names, when no index exists (CASSANDRA-2867)
 * don't sample the system table when choosing a bootstrap token
   (CASSANDRA-2825)
 * gossiper notifies of local state changes (CASSANDRA-2948)
 * add asynchronous and half-sync/half-async (hsha) thrift servers 
   (CASSANDRA-1405)
 * fix potential use of free'd native memory in SerializingCache 
   (CASSANDRA-2951)
 * prune index scan resultset back to original request for lazy
   resultset expansion case (CASSANDRA-2964)
 * (Hadoop) fail jobs when Cassandra node has failed but TaskTracker
    has not (CASSANDRA-2388)


0.8.2
 * CQL: 
   - include only one row per unique key for IN queries (CASSANDRA-2717)
   - respect client timestamp on full row deletions (CASSANDRA-2912)
 * improve thread-safety in StreamOutSession (CASSANDRA-2792)
 * allow deleting a row and updating indexed columns in it in the
   same mutation (CASSANDRA-2773)
 * Expose number of threads blocked on submitting memtable to flush
   in JMX (CASSANDRA-2817)
 * add ability to return "endpoints" to nodetool (CASSANDRA-2776)
 * Add support for multiple (comma-delimited) coordinator addresses
   to ColumnFamilyInputFormat (CASSANDRA-2807)
 * fix potential NPE while scheduling read repair for range slice
   (CASSANDRA-2823)
 * Fix race in SystemTable.getCurrentLocalNodeId (CASSANDRA-2824)
 * Correctly set default for replicate_on_write (CASSANDRA-2835)
 * improve nodetool compactionstats formatting (CASSANDRA-2844)
 * fix index-building status display (CASSANDRA-2853)
 * fix CLI perpetuating obsolete KsDef.replication_factor (CASSANDRA-2846)
 * improve cli treatment of multiline comments (CASSANDRA-2852)
 * handle row tombstones correctly in EchoedRow (CASSANDRA-2786)
 * add MessagingService.get[Recently]DroppedMessages and
   StorageService.getExceptionCount (CASSANDRA-2804)
 * fix possibility of spurious UnavailableException for LOCAL_QUORUM
   reads with dynamic snitch + read repair disabled (CASSANDRA-2870)
 * add ant-optional as dependence for the debian package (CASSANDRA-2164)
 * add option to specify limit for get_slice in the CLI (CASSANDRA-2646)
 * decrease HH page size (CASSANDRA-2832)
 * reset cli keyspace after dropping the current one (CASSANDRA-2763)
 * add KeyRange option to Hadoop inputformat (CASSANDRA-1125)
 * fix protocol versioning (CASSANDRA-2818, 2860)
 * support spaces in path to log4j configuration (CASSANDRA-2383)
 * avoid including inferred types in CF update (CASSANDRA-2809)
 * fix JMX bulkload call (CASSANDRA-2908)
 * fix updating KS with durable_writes=false (CASSANDRA-2907)
 * add simplified facade to SSTableWriter for bulk loading use
   (CASSANDRA-2911)
 * fix re-using index CF sstable names after drop/recreate (CASSANDRA-2872)
 * prepend CF to default index names (CASSANDRA-2903)
 * fix hint replay (CASSANDRA-2928)
 * Properly synchronize repair's merkle tree computation (CASSANDRA-2816)


0.8.1
 * CQL:
   - support for insert, delete in BATCH (CASSANDRA-2537)
   - support for IN to SELECT, UPDATE (CASSANDRA-2553)
   - timestamp support for INSERT, UPDATE, and BATCH (CASSANDRA-2555)
   - TTL support (CASSANDRA-2476)
   - counter support (CASSANDRA-2473)
   - ALTER COLUMNFAMILY (CASSANDRA-1709)
   - DROP INDEX (CASSANDRA-2617)
   - add SCHEMA/TABLE as aliases for KS/CF (CASSANDRA-2743)
   - server handles wait-for-schema-agreement (CASSANDRA-2756)
   - key alias support (CASSANDRA-2480)
 * add support for comparator parameters and a generic ReverseType
   (CASSANDRA-2355)
 * add CompositeType and DynamicCompositeType (CASSANDRA-2231)
 * optimize batches containing multiple updates to the same row
   (CASSANDRA-2583)
 * adjust hinted handoff page size to avoid OOM with large columns 
   (CASSANDRA-2652)
 * mark BRAF buffer invalid post-flush so we don't re-flush partial
   buffers again, especially on CL writes (CASSANDRA-2660)
 * add DROP INDEX support to CLI (CASSANDRA-2616)
 * don't perform HH to client-mode [storageproxy] nodes (CASSANDRA-2668)
 * Improve forceDeserialize/getCompactedRow encapsulation (CASSANDRA-2659)
 * Don't write CounterUpdateColumn to disk in tests (CASSANDRA-2650)
 * Add sstable bulk loading utility (CASSANDRA-1278)
 * avoid replaying hints to dropped columnfamilies (CASSANDRA-2685)
 * add placeholders for missing rows in range query pseudo-RR (CASSANDRA-2680)
 * remove no-op HHOM.renameHints (CASSANDRA-2693)
 * clone super columns to avoid modifying them during flush (CASSANDRA-2675)
 * allow writes to bypass the commitlog for certain keyspaces (CASSANDRA-2683)
 * avoid NPE when bypassing commitlog during memtable flush (CASSANDRA-2781)
 * Added support for making bootstrap retry if nodes flap (CASSANDRA-2644)
 * Added statusthrift to nodetool to report if thrift server is running (CASSANDRA-2722)
 * Fixed rows being cached if they do not exist (CASSANDRA-2723)
 * Support passing tableName and cfName to RowCacheProviders (CASSANDRA-2702)
 * close scrub file handles (CASSANDRA-2669)
 * throttle migration replay (CASSANDRA-2714)
 * optimize column serializer creation (CASSANDRA-2716)
 * Added support for making bootstrap retry if nodes flap (CASSANDRA-2644)
 * Added statusthrift to nodetool to report if thrift server is running
   (CASSANDRA-2722)
 * Fixed rows being cached if they do not exist (CASSANDRA-2723)
 * fix truncate/compaction race (CASSANDRA-2673)
 * workaround large resultsets causing large allocation retention
   by nio sockets (CASSANDRA-2654)
 * fix nodetool ring use with Ec2Snitch (CASSANDRA-2733)
 * fix removing columns and subcolumns that are supressed by a row or
   supercolumn tombstone during replica resolution (CASSANDRA-2590)
 * support sstable2json against snapshot sstables (CASSANDRA-2386)
 * remove active-pull schema requests (CASSANDRA-2715)
 * avoid marking entire list of sstables as actively being compacted
   in multithreaded compaction (CASSANDRA-2765)
 * seek back after deserializing a row to update cache with (CASSANDRA-2752)
 * avoid skipping rows in scrub for counter column family (CASSANDRA-2759)
 * fix ConcurrentModificationException in repair when dealing with 0.7 node
   (CASSANDRA-2767)
 * use threadsafe collections for StreamInSession (CASSANDRA-2766)
 * avoid infinite loop when creating merkle tree (CASSANDRA-2758)
 * avoids unmarking compacting sstable prematurely in cleanup (CASSANDRA-2769)
 * fix NPE when the commit log is bypassed (CASSANDRA-2718)
 * don't throw an exception in SS.isRPCServerRunning (CASSANDRA-2721)
 * make stress.jar executable (CASSANDRA-2744)
 * add daemon mode to java stress (CASSANDRA-2267)
 * expose the DC and rack of a node through JMX and nodetool ring (CASSANDRA-2531)
 * fix cache mbean getSize (CASSANDRA-2781)
 * Add Date, Float, Double, and Boolean types (CASSANDRA-2530)
 * Add startup flag to renew counter node id (CASSANDRA-2788)
 * add jamm agent to cassandra.bat (CASSANDRA-2787)
 * fix repair hanging if a neighbor has nothing to send (CASSANDRA-2797)
 * purge tombstone even if row is in only one sstable (CASSANDRA-2801)
 * Fix wrong purge of deleted cf during compaction (CASSANDRA-2786)
 * fix race that could result in Hadoop writer failing to throw an
   exception encountered after close() (CASSANDRA-2755)
 * fix scan wrongly throwing assertion error (CASSANDRA-2653)
 * Always use even distribution for merkle tree with RandomPartitionner
   (CASSANDRA-2841)
 * fix describeOwnership for OPP (CASSANDRA-2800)
 * ensure that string tokens do not contain commas (CASSANDRA-2762)


0.8.0-final
 * fix CQL grammar warning and cqlsh regression from CASSANDRA-2622
 * add ant generate-cql-html target (CASSANDRA-2526)
 * update CQL consistency levels (CASSANDRA-2566)
 * debian packaging fixes (CASSANDRA-2481, 2647)
 * fix UUIDType, IntegerType for direct buffers (CASSANDRA-2682, 2684)
 * switch to native Thrift for Hadoop map/reduce (CASSANDRA-2667)
 * fix StackOverflowError when building from eclipse (CASSANDRA-2687)
 * only provide replication_factor to strategy_options "help" for
   SimpleStrategy, OldNetworkTopologyStrategy (CASSANDRA-2678, 2713)
 * fix exception adding validators to non-string columns (CASSANDRA-2696)
 * avoid instantiating DatabaseDescriptor in JDBC (CASSANDRA-2694)
 * fix potential stack overflow during compaction (CASSANDRA-2626)
 * clone super columns to avoid modifying them during flush (CASSANDRA-2675)
 * reset underlying iterator in EchoedRow constructor (CASSANDRA-2653)


0.8.0-rc1
 * faster flushes and compaction from fixing excessively pessimistic 
   rebuffering in BRAF (CASSANDRA-2581)
 * fix returning null column values in the python cql driver (CASSANDRA-2593)
 * fix merkle tree splitting exiting early (CASSANDRA-2605)
 * snapshot_before_compaction directory name fix (CASSANDRA-2598)
 * Disable compaction throttling during bootstrap (CASSANDRA-2612) 
 * fix CQL treatment of > and < operators in range slices (CASSANDRA-2592)
 * fix potential double-application of counter updates on commitlog replay
   by moving replay position from header to sstable metadata (CASSANDRA-2419)
 * JDBC CQL driver exposes getColumn for access to timestamp
 * JDBC ResultSetMetadata properties added to AbstractType
 * r/m clustertool (CASSANDRA-2607)
 * add support for presenting row key as a column in CQL result sets 
   (CASSANDRA-2622)
 * Don't allow {LOCAL|EACH}_QUORUM unless strategy is NTS (CASSANDRA-2627)
 * validate keyspace strategy_options during CQL create (CASSANDRA-2624)
 * fix empty Result with secondary index when limit=1 (CASSANDRA-2628)
 * Fix regression where bootstrapping a node with no schema fails
   (CASSANDRA-2625)
 * Allow removing LocationInfo sstables (CASSANDRA-2632)
 * avoid attempting to replay mutations from dropped keyspaces (CASSANDRA-2631)
 * avoid using cached position of a key when GT is requested (CASSANDRA-2633)
 * fix counting bloom filter true positives (CASSANDRA-2637)
 * initialize local ep state prior to gossip startup if needed (CASSANDRA-2638)
 * fix counter increment lost after restart (CASSANDRA-2642)
 * add quote-escaping via backslash to CLI (CASSANDRA-2623)
 * fix pig example script (CASSANDRA-2487)
 * fix dynamic snitch race in adding latencies (CASSANDRA-2618)
 * Start/stop cassandra after more important services such as mdadm in
   debian packaging (CASSANDRA-2481)


0.8.0-beta2
 * fix NPE compacting index CFs (CASSANDRA-2528)
 * Remove checking all column families on startup for compaction candidates 
   (CASSANDRA-2444)
 * validate CQL create keyspace options (CASSANDRA-2525)
 * fix nodetool setcompactionthroughput (CASSANDRA-2550)
 * move	gossip heartbeat back to its own thread (CASSANDRA-2554)
 * validate cql TRUNCATE columnfamily before truncating (CASSANDRA-2570)
 * fix batch_mutate for mixed standard-counter mutations (CASSANDRA-2457)
 * disallow making schema changes to system keyspace (CASSANDRA-2563)
 * fix sending mutation messages multiple times (CASSANDRA-2557)
 * fix incorrect use of NBHM.size in ReadCallback that could cause
   reads to time out even when responses were received (CASSANDRA-2552)
 * trigger read repair correctly for LOCAL_QUORUM reads (CASSANDRA-2556)
 * Allow configuring the number of compaction thread (CASSANDRA-2558)
 * forceUserDefinedCompaction will attempt to compact what it is given
   even if the pessimistic estimate is that there is not enough disk space;
   automatic compactions will only compact 2 or more sstables (CASSANDRA-2575)
 * refuse to apply migrations with older timestamps than the current 
   schema (CASSANDRA-2536)
 * remove unframed Thrift transport option
 * include indexes in snapshots (CASSANDRA-2596)
 * improve ignoring of obsolete mutations in index maintenance (CASSANDRA-2401)
 * recognize attempt to drop just the index while leaving the column
   definition alone (CASSANDRA-2619)
  

0.8.0-beta1
 * remove Avro RPC support (CASSANDRA-926)
 * support for columns that act as incr/decr counters 
   (CASSANDRA-1072, 1937, 1944, 1936, 2101, 2093, 2288, 2105, 2384, 2236, 2342,
   2454)
 * CQL (CASSANDRA-1703, 1704, 1705, 1706, 1707, 1708, 1710, 1711, 1940, 
   2124, 2302, 2277, 2493)
 * avoid double RowMutation serialization on write path (CASSANDRA-1800)
 * make NetworkTopologyStrategy the default (CASSANDRA-1960)
 * configurable internode encryption (CASSANDRA-1567, 2152)
 * human readable column names in sstable2json output (CASSANDRA-1933)
 * change default JMX port to 7199 (CASSANDRA-2027)
 * backwards compatible internal messaging (CASSANDRA-1015)
 * atomic switch of memtables and sstables (CASSANDRA-2284)
 * add pluggable SeedProvider (CASSANDRA-1669)
 * Fix clustertool to not throw exception when calling get_endpoints (CASSANDRA-2437)
 * upgrade to thrift 0.6 (CASSANDRA-2412) 
 * repair works on a token range instead of full ring (CASSANDRA-2324)
 * purge tombstones from row cache (CASSANDRA-2305)
 * push replication_factor into strategy_options (CASSANDRA-1263)
 * give snapshots the same name on each node (CASSANDRA-1791)
 * remove "nodetool loadbalance" (CASSANDRA-2448)
 * multithreaded compaction (CASSANDRA-2191)
 * compaction throttling (CASSANDRA-2156)
 * add key type information and alias (CASSANDRA-2311, 2396)
 * cli no longer divides read_repair_chance by 100 (CASSANDRA-2458)
 * made CompactionInfo.getTaskType return an enum (CASSANDRA-2482)
 * add a server-wide cap on measured memtable memory usage and aggressively
   flush to keep under that threshold (CASSANDRA-2006)
 * add unified UUIDType (CASSANDRA-2233)
 * add off-heap row cache support (CASSANDRA-1969)


0.7.5
 * improvements/fixes to PIG driver (CASSANDRA-1618, CASSANDRA-2387,
   CASSANDRA-2465, CASSANDRA-2484)
 * validate index names (CASSANDRA-1761)
 * reduce contention on Table.flusherLock (CASSANDRA-1954)
 * try harder to detect failures during streaming, cleaning up temporary
   files more reliably (CASSANDRA-2088)
 * shut down server for OOM on a Thrift thread (CASSANDRA-2269)
 * fix tombstone handling in repair and sstable2json (CASSANDRA-2279)
 * preserve version when streaming data from old sstables (CASSANDRA-2283)
 * don't start repair if a neighboring node is marked as dead (CASSANDRA-2290)
 * purge tombstones from row cache (CASSANDRA-2305)
 * Avoid seeking when sstable2json exports the entire file (CASSANDRA-2318)
 * clear Built flag in system table when dropping an index (CASSANDRA-2320)
 * don't allow arbitrary argument for stress.java (CASSANDRA-2323)
 * validate values for index predicates in get_indexed_slice (CASSANDRA-2328)
 * queue secondary indexes for flush before the parent (CASSANDRA-2330)
 * allow job configuration to set the CL used in Hadoop jobs (CASSANDRA-2331)
 * add memtable_flush_queue_size defaulting to 4 (CASSANDRA-2333)
 * Allow overriding of initial_token, storage_port and rpc_port from system
   properties (CASSANDRA-2343)
 * fix comparator used for non-indexed secondary expressions in index scan
   (CASSANDRA-2347)
 * ensure size calculation and write phase of large-row compaction use
   the same threshold for TTL expiration (CASSANDRA-2349)
 * fix race when iterating CFs during add/drop (CASSANDRA-2350)
 * add ConsistencyLevel command to CLI (CASSANDRA-2354)
 * allow negative numbers in the cli (CASSANDRA-2358)
 * hard code serialVersionUID for tokens class (CASSANDRA-2361)
 * fix potential infinite loop in ByteBufferUtil.inputStream (CASSANDRA-2365)
 * fix encoding bugs in HintedHandoffManager, SystemTable when default
   charset is not UTF8 (CASSANDRA-2367)
 * avoids having removed node reappearing in Gossip (CASSANDRA-2371)
 * fix incorrect truncation of long to int when reading columns via block
   index (CASSANDRA-2376)
 * fix NPE during stream session (CASSANDRA-2377)
 * fix race condition that could leave orphaned data files when dropping CF or
   KS (CASSANDRA-2381)
 * fsync statistics component on write (CASSANDRA-2382)
 * fix duplicate results from CFS.scan (CASSANDRA-2406)
 * add IntegerType to CLI help (CASSANDRA-2414)
 * avoid caching token-only decoratedkeys (CASSANDRA-2416)
 * convert mmap assertion to if/throw so scrub can catch it (CASSANDRA-2417)
 * don't overwrite gc log (CASSANDR-2418)
 * invalidate row cache for streamed row to avoid inconsitencies
   (CASSANDRA-2420)
 * avoid copies in range/index scans (CASSANDRA-2425)
 * make sure we don't wipe data during cleanup if the node has not join
   the ring (CASSANDRA-2428)
 * Try harder to close files after compaction (CASSANDRA-2431)
 * re-set bootstrapped flag after move finishes (CASSANDRA-2435)
 * display validation_class in CLI 'describe keyspace' (CASSANDRA-2442)
 * make cleanup compactions cleanup the row cache (CASSANDRA-2451)
 * add column fields validation to scrub (CASSANDRA-2460)
 * use 64KB flush buffer instead of in_memory_compaction_limit (CASSANDRA-2463)
 * fix backslash substitutions in CLI (CASSANDRA-2492)
 * disable cache saving for system CFS (CASSANDRA-2502)
 * fixes for verifying destination availability under hinted conditions
   so UE can be thrown intead of timing out (CASSANDRA-2514)
 * fix update of validation class in column metadata (CASSANDRA-2512)
 * support LOCAL_QUORUM, EACH_QUORUM CLs outside of NTS (CASSANDRA-2516)
 * preserve version when streaming data from old sstables (CASSANDRA-2283)
 * fix backslash substitutions in CLI (CASSANDRA-2492)
 * count a row deletion as one operation towards memtable threshold 
   (CASSANDRA-2519)
 * support LOCAL_QUORUM, EACH_QUORUM CLs outside of NTS (CASSANDRA-2516)


0.7.4
 * add nodetool join command (CASSANDRA-2160)
 * fix secondary indexes on pre-existing or streamed data (CASSANDRA-2244)
 * initialize endpoint in gossiper earlier (CASSANDRA-2228)
 * add ability to write to Cassandra from Pig (CASSANDRA-1828)
 * add rpc_[min|max]_threads (CASSANDRA-2176)
 * add CL.TWO, CL.THREE (CASSANDRA-2013)
 * avoid exporting an un-requested row in sstable2json, when exporting 
   a key that does not exist (CASSANDRA-2168)
 * add incremental_backups option (CASSANDRA-1872)
 * add configurable row limit to Pig loadfunc (CASSANDRA-2276)
 * validate column values in batches as well as single-Column inserts
   (CASSANDRA-2259)
 * move sample schema from cassandra.yaml to schema-sample.txt,
   a cli scripts (CASSANDRA-2007)
 * avoid writing empty rows when scrubbing tombstoned rows (CASSANDRA-2296)
 * fix assertion error in range and index scans for CL < ALL
   (CASSANDRA-2282)
 * fix commitlog replay when flush position refers to data that didn't
   get synced before server died (CASSANDRA-2285)
 * fix fd leak in sstable2json with non-mmap'd i/o (CASSANDRA-2304)
 * reduce memory use during streaming of multiple sstables (CASSANDRA-2301)
 * purge tombstoned rows from cache after GCGraceSeconds (CASSANDRA-2305)
 * allow zero replicas in a NTS datacenter (CASSANDRA-1924)
 * make range queries respect snitch for local replicas (CASSANDRA-2286)
 * fix HH delivery when column index is larger than 2GB (CASSANDRA-2297)
 * make 2ary indexes use parent CF flush thresholds during initial build
   (CASSANDRA-2294)
 * update memtable_throughput to be a long (CASSANDRA-2158)


0.7.3
 * Keep endpoint state until aVeryLongTime (CASSANDRA-2115)
 * lower-latency read repair (CASSANDRA-2069)
 * add hinted_handoff_throttle_delay_in_ms option (CASSANDRA-2161)
 * fixes for cache save/load (CASSANDRA-2172, -2174)
 * Handle whole-row deletions in CFOutputFormat (CASSANDRA-2014)
 * Make memtable_flush_writers flush in parallel (CASSANDRA-2178)
 * Add compaction_preheat_key_cache option (CASSANDRA-2175)
 * refactor stress.py to have only one copy of the format string 
   used for creating row keys (CASSANDRA-2108)
 * validate index names for \w+ (CASSANDRA-2196)
 * Fix Cassandra cli to respect timeout if schema does not settle 
   (CASSANDRA-2187)
 * fix for compaction and cleanup writing old-format data into new-version 
   sstable (CASSANDRA-2211, -2216)
 * add nodetool scrub (CASSANDRA-2217, -2240)
 * fix sstable2json large-row pagination (CASSANDRA-2188)
 * fix EOFing on requests for the last bytes in a file (CASSANDRA-2213)
 * fix BufferedRandomAccessFile bugs (CASSANDRA-2218, -2241)
 * check for memtable flush_after_mins exceeded every 10s (CASSANDRA-2183)
 * fix cache saving on Windows (CASSANDRA-2207)
 * add validateSchemaAgreement call + synchronization to schema
   modification operations (CASSANDRA-2222)
 * fix for reversed slice queries on large rows (CASSANDRA-2212)
 * fat clients were writing local data (CASSANDRA-2223)
 * set DEFAULT_MEMTABLE_LIFETIME_IN_MINS to 24h
 * improve detection and cleanup of partially-written sstables 
   (CASSANDRA-2206)
 * fix supercolumn de/serialization when subcolumn comparator is different
   from supercolumn's (CASSANDRA-2104)
 * fix starting up on Windows when CASSANDRA_HOME contains whitespace
   (CASSANDRA-2237)
 * add [get|set][row|key]cacheSavePeriod to JMX (CASSANDRA-2100)
 * fix Hadoop ColumnFamilyOutputFormat dropping of mutations
   when batch fills up (CASSANDRA-2255)
 * move file deletions off of scheduledtasks executor (CASSANDRA-2253)


0.7.2
 * copy DecoratedKey.key when inserting into caches to avoid retaining
   a reference to the underlying buffer (CASSANDRA-2102)
 * format subcolumn names with subcomparator (CASSANDRA-2136)
 * fix column bloom filter deserialization (CASSANDRA-2165)


0.7.1
 * refactor MessageDigest creation code. (CASSANDRA-2107)
 * buffer network stack to avoid inefficient small TCP messages while avoiding
   the nagle/delayed ack problem (CASSANDRA-1896)
 * check log4j configuration for changes every 10s (CASSANDRA-1525, 1907)
 * more-efficient cross-DC replication (CASSANDRA-1530, -2051, -2138)
 * avoid polluting page cache with commitlog or sstable writes
   and seq scan operations (CASSANDRA-1470)
 * add RMI authentication options to nodetool (CASSANDRA-1921)
 * make snitches configurable at runtime (CASSANDRA-1374)
 * retry hadoop split requests on connection failure (CASSANDRA-1927)
 * implement describeOwnership for BOP, COPP (CASSANDRA-1928)
 * make read repair behave as expected for ConsistencyLevel > ONE
   (CASSANDRA-982, 2038)
 * distributed test harness (CASSANDRA-1859, 1964)
 * reduce flush lock contention (CASSANDRA-1930)
 * optimize supercolumn deserialization (CASSANDRA-1891)
 * fix CFMetaData.apply to only compare objects of the same class 
   (CASSANDRA-1962)
 * allow specifying specific SSTables to compact from JMX (CASSANDRA-1963)
 * fix race condition in MessagingService.targets (CASSANDRA-1959, 2094, 2081)
 * refuse to open sstables from a future version (CASSANDRA-1935)
 * zero-copy reads (CASSANDRA-1714)
 * fix copy bounds for word Text in wordcount demo (CASSANDRA-1993)
 * fixes for contrib/javautils (CASSANDRA-1979)
 * check more frequently for memtable expiration (CASSANDRA-2000)
 * fix writing SSTable column count statistics (CASSANDRA-1976)
 * fix streaming of multiple CFs during bootstrap (CASSANDRA-1992)
 * explicitly set JVM GC new generation size with -Xmn (CASSANDRA-1968)
 * add short options for CLI flags (CASSANDRA-1565)
 * make keyspace argument to "describe keyspace" in CLI optional
   when authenticated to keyspace already (CASSANDRA-2029)
 * added option to specify -Dcassandra.join_ring=false on startup
   to allow "warm spare" nodes or performing JMX maintenance before
   joining the ring (CASSANDRA-526)
 * log migrations at INFO (CASSANDRA-2028)
 * add CLI verbose option in file mode (CASSANDRA-2030)
 * add single-line "--" comments to CLI (CASSANDRA-2032)
 * message serialization tests (CASSANDRA-1923)
 * switch from ivy to maven-ant-tasks (CASSANDRA-2017)
 * CLI attempts to block for new schema to propagate (CASSANDRA-2044)
 * fix potential overflow in nodetool cfstats (CASSANDRA-2057)
 * add JVM shutdownhook to sync commitlog (CASSANDRA-1919)
 * allow nodes to be up without being part of  normal traffic (CASSANDRA-1951)
 * fix CLI "show keyspaces" with null options on NTS (CASSANDRA-2049)
 * fix possible ByteBuffer race conditions (CASSANDRA-2066)
 * reduce garbage generated by MessagingService to prevent load spikes
   (CASSANDRA-2058)
 * fix math in RandomPartitioner.describeOwnership (CASSANDRA-2071)
 * fix deletion of sstable non-data components (CASSANDRA-2059)
 * avoid blocking gossip while deleting handoff hints (CASSANDRA-2073)
 * ignore messages from newer versions, keep track of nodes in gossip 
   regardless of version (CASSANDRA-1970)
 * cache writing moved to CompactionManager to reduce i/o contention and
   updated to use non-cache-polluting writes (CASSANDRA-2053)
 * page through large rows when exporting to JSON (CASSANDRA-2041)
 * add flush_largest_memtables_at and reduce_cache_sizes_at options
   (CASSANDRA-2142)
 * add cli 'describe cluster' command (CASSANDRA-2127)
 * add cli support for setting username/password at 'connect' command 
   (CASSANDRA-2111)
 * add -D option to Stress.java to allow reading hosts from a file 
   (CASSANDRA-2149)
 * bound hints CF throughput between 32M and 256M (CASSANDRA-2148)
 * continue starting when invalid saved cache entries are encountered
   (CASSANDRA-2076)
 * add max_hint_window_in_ms option (CASSANDRA-1459)


0.7.0-final
 * fix offsets to ByteBuffer.get (CASSANDRA-1939)


0.7.0-rc4
 * fix cli crash after backgrounding (CASSANDRA-1875)
 * count timeouts in storageproxy latencies, and include latency 
   histograms in StorageProxyMBean (CASSANDRA-1893)
 * fix CLI get recognition of supercolumns (CASSANDRA-1899)
 * enable keepalive on intra-cluster sockets (CASSANDRA-1766)
 * count timeouts towards dynamicsnitch latencies (CASSANDRA-1905)
 * Expose index-building status in JMX + cli schema description
   (CASSANDRA-1871)
 * allow [LOCAL|EACH]_QUORUM to be used with non-NetworkTopology 
   replication Strategies
 * increased amount of index locks for faster commitlog replay
 * collect secondary index tombstones immediately (CASSANDRA-1914)
 * revert commitlog changes from #1780 (CASSANDRA-1917)
 * change RandomPartitioner min token to -1 to avoid collision w/
   tokens on actual nodes (CASSANDRA-1901)
 * examine the right nibble when validating TimeUUID (CASSANDRA-1910)
 * include secondary indexes in cleanup (CASSANDRA-1916)
 * CFS.scrubDataDirectories should also cleanup invalid secondary indexes
   (CASSANDRA-1904)
 * ability to disable/enable gossip on nodes to force them down
   (CASSANDRA-1108)


0.7.0-rc3
 * expose getNaturalEndpoints in StorageServiceMBean taking byte[]
   key; RMI cannot serialize ByteBuffer (CASSANDRA-1833)
 * infer org.apache.cassandra.locator for replication strategy classes
   when not otherwise specified
 * validation that generates less garbage (CASSANDRA-1814)
 * add TTL support to CLI (CASSANDRA-1838)
 * cli defaults to bytestype for subcomparator when creating
   column families (CASSANDRA-1835)
 * unregister index MBeans when index is dropped (CASSANDRA-1843)
 * make ByteBufferUtil.clone thread-safe (CASSANDRA-1847)
 * change exception for read requests during bootstrap from 
   InvalidRequest to Unavailable (CASSANDRA-1862)
 * respect row-level tombstones post-flush in range scans
   (CASSANDRA-1837)
 * ReadResponseResolver check digests against each other (CASSANDRA-1830)
 * return InvalidRequest when remove of subcolumn without supercolumn
   is requested (CASSANDRA-1866)
 * flush before repair (CASSANDRA-1748)
 * SSTableExport validates key order (CASSANDRA-1884)
 * large row support for SSTableExport (CASSANDRA-1867)
 * Re-cache hot keys post-compaction without hitting disk (CASSANDRA-1878)
 * manage read repair in coordinator instead of data source, to
   provide latency information to dynamic snitch (CASSANDRA-1873)


0.7.0-rc2
 * fix live-column-count of slice ranges including tombstoned supercolumn 
   with live subcolumn (CASSANDRA-1591)
 * rename o.a.c.internal.AntientropyStage -> AntiEntropyStage,
   o.a.c.request.Request_responseStage -> RequestResponseStage,
   o.a.c.internal.Internal_responseStage -> InternalResponseStage
 * add AbstractType.fromString (CASSANDRA-1767)
 * require index_type to be present when specifying index_name
   on ColumnDef (CASSANDRA-1759)
 * fix add/remove index bugs in CFMetadata (CASSANDRA-1768)
 * rebuild Strategy during system_update_keyspace (CASSANDRA-1762)
 * cli updates prompt to ... in continuation lines (CASSANDRA-1770)
 * support multiple Mutations per key in hadoop ColumnFamilyOutputFormat
   (CASSANDRA-1774)
 * improvements to Debian init script (CASSANDRA-1772)
 * use local classloader to check for version.properties (CASSANDRA-1778)
 * Validate that column names in column_metadata are valid for the
   defined comparator, and decode properly in cli (CASSANDRA-1773)
 * use cross-platform newlines in cli (CASSANDRA-1786)
 * add ExpiringColumn support to sstable import/export (CASSANDRA-1754)
 * add flush for each append to periodic commitlog mode; added
   periodic_without_flush option to disable this (CASSANDRA-1780)
 * close file handle used for post-flush truncate (CASSANDRA-1790)
 * various code cleanup (CASSANDRA-1793, -1794, -1795)
 * fix range queries against wrapped range (CASSANDRA-1781)
 * fix consistencylevel calculations for NetworkTopologyStrategy
   (CASSANDRA-1804)
 * cli support index type enum names (CASSANDRA-1810)
 * improved validation of column_metadata (CASSANDRA-1813)
 * reads at ConsistencyLevel > 1 throw UnavailableException
   immediately if insufficient live nodes exist (CASSANDRA-1803)
 * copy bytebuffers for local writes to avoid retaining the entire
   Thrift frame (CASSANDRA-1801)
 * fix NPE adding index to column w/o prior metadata (CASSANDRA-1764)
 * reduce fat client timeout (CASSANDRA-1730)
 * fix botched merge of CASSANDRA-1316


0.7.0-rc1
 * fix compaction and flush races with schema updates (CASSANDRA-1715)
 * add clustertool, config-converter, sstablekeys, and schematool 
   Windows .bat files (CASSANDRA-1723)
 * reject range queries received during bootstrap (CASSANDRA-1739)
 * fix wrapping-range queries on non-minimum token (CASSANDRA-1700)
 * add nodetool cfhistogram (CASSANDRA-1698)
 * limit repaired ranges to what the nodes have in common (CASSANDRA-1674)
 * index scan treats missing columns as not matching secondary
   expressions (CASSANDRA-1745)
 * Fix misuse of DataOutputBuffer.getData in AntiEntropyService
   (CASSANDRA-1729)
 * detect and warn when obsolete version of JNA is present (CASSANDRA-1760)
 * reduce fat client timeout (CASSANDRA-1730)
 * cleanup smallest CFs first to increase free temp space for larger ones
   (CASSANDRA-1811)
 * Update windows .bat files to work outside of main Cassandra
   directory (CASSANDRA-1713)
 * fix read repair regression from 0.6.7 (CASSANDRA-1727)
 * more-efficient read repair (CASSANDRA-1719)
 * fix hinted handoff replay (CASSANDRA-1656)
 * log type of dropped messages (CASSANDRA-1677)
 * upgrade to SLF4J 1.6.1
 * fix ByteBuffer bug in ExpiringColumn.updateDigest (CASSANDRA-1679)
 * fix IntegerType.getString (CASSANDRA-1681)
 * make -Djava.net.preferIPv4Stack=true the default (CASSANDRA-628)
 * add INTERNAL_RESPONSE verb to differentiate from responses related
   to client requests (CASSANDRA-1685)
 * log tpstats when dropping messages (CASSANDRA-1660)
 * include unreachable nodes in describeSchemaVersions (CASSANDRA-1678)
 * Avoid dropping messages off the client request path (CASSANDRA-1676)
 * fix jna errno reporting (CASSANDRA-1694)
 * add friendlier error for UnknownHostException on startup (CASSANDRA-1697)
 * include jna dependency in RPM package (CASSANDRA-1690)
 * add --skip-keys option to stress.py (CASSANDRA-1696)
 * improve cli handling of non-string keys and column names 
   (CASSANDRA-1701, -1693)
 * r/m extra subcomparator line in cli keyspaces output (CASSANDRA-1712)
 * add read repair chance to cli "show keyspaces"
 * upgrade to ConcurrentLinkedHashMap 1.1 (CASSANDRA-975)
 * fix index scan routing (CASSANDRA-1722)
 * fix tombstoning of supercolumns in range queries (CASSANDRA-1734)
 * clear endpoint cache after updating keyspace metadata (CASSANDRA-1741)
 * fix wrapping-range queries on non-minimum token (CASSANDRA-1700)
 * truncate includes secondary indexes (CASSANDRA-1747)
 * retain reference to PendingFile sstables (CASSANDRA-1749)
 * fix sstableimport regression (CASSANDRA-1753)
 * fix for bootstrap when no non-system tables are defined (CASSANDRA-1732)
 * handle replica unavailability in index scan (CASSANDRA-1755)
 * fix service initialization order deadlock (CASSANDRA-1756)
 * multi-line cli commands (CASSANDRA-1742)
 * fix race between snapshot and compaction (CASSANDRA-1736)
 * add listEndpointsPendingHints, deleteHintsForEndpoint JMX methods 
   (CASSANDRA-1551)


0.7.0-beta3
 * add strategy options to describe_keyspace output (CASSANDRA-1560)
 * log warning when using randomly generated token (CASSANDRA-1552)
 * re-organize JMX into .db, .net, .internal, .request (CASSANDRA-1217)
 * allow nodes to change IPs between restarts (CASSANDRA-1518)
 * remember ring state between restarts by default (CASSANDRA-1518)
 * flush index built flag so we can read it before log replay (CASSANDRA-1541)
 * lock row cache updates to prevent race condition (CASSANDRA-1293)
 * remove assertion causing rare (and harmless) error messages in
   commitlog (CASSANDRA-1330)
 * fix moving nodes with no keyspaces defined (CASSANDRA-1574)
 * fix unbootstrap when no data is present in a transfer range (CASSANDRA-1573)
 * take advantage of AVRO-495 to simplify our avro IDL (CASSANDRA-1436)
 * extend authorization hierarchy to column family (CASSANDRA-1554)
 * deletion support in secondary indexes (CASSANDRA-1571)
 * meaningful error message for invalid replication strategy class 
   (CASSANDRA-1566)
 * allow keyspace creation with RF > N (CASSANDRA-1428)
 * improve cli error handling (CASSANDRA-1580)
 * add cache save/load ability (CASSANDRA-1417, 1606, 1647)
 * add StorageService.getDrainProgress (CASSANDRA-1588)
 * Disallow bootstrap to an in-use token (CASSANDRA-1561)
 * Allow dynamic secondary index creation and destruction (CASSANDRA-1532)
 * log auto-guessed memtable thresholds (CASSANDRA-1595)
 * add ColumnDef support to cli (CASSANDRA-1583)
 * reduce index sample time by 75% (CASSANDRA-1572)
 * add cli support for column, strategy metadata (CASSANDRA-1578, 1612)
 * add cli support for schema modification (CASSANDRA-1584)
 * delete temp files on failed compactions (CASSANDRA-1596)
 * avoid blocking for dead nodes during removetoken (CASSANDRA-1605)
 * remove ConsistencyLevel.ZERO (CASSANDRA-1607)
 * expose in-progress compaction type in jmx (CASSANDRA-1586)
 * removed IClock & related classes from internals (CASSANDRA-1502)
 * fix removing tokens from SystemTable on decommission and removetoken
   (CASSANDRA-1609)
 * include CF metadata in cli 'show keyspaces' (CASSANDRA-1613)
 * switch from Properties to HashMap in PropertyFileSnitch to
   avoid synchronization bottleneck (CASSANDRA-1481)
 * PropertyFileSnitch configuration file renamed to 
   cassandra-topology.properties
 * add cli support for get_range_slices (CASSANDRA-1088, CASSANDRA-1619)
 * Make memtable flush thresholds per-CF instead of global 
   (CASSANDRA-1007, 1637)
 * add cli support for binary data without CfDef hints (CASSANDRA-1603)
 * fix building SSTable statistics post-stream (CASSANDRA-1620)
 * fix potential infinite loop in 2ary index queries (CASSANDRA-1623)
 * allow creating NTS keyspaces with no replicas configured (CASSANDRA-1626)
 * add jmx histogram of sstables accessed per read (CASSANDRA-1624)
 * remove system_rename_column_family and system_rename_keyspace from the
   client API until races can be fixed (CASSANDRA-1630, CASSANDRA-1585)
 * add cli sanity tests (CASSANDRA-1582)
 * update GC settings in cassandra.bat (CASSANDRA-1636)
 * cli support for index queries (CASSANDRA-1635)
 * cli support for updating schema memtable settings (CASSANDRA-1634)
 * cli --file option (CASSANDRA-1616)
 * reduce automatically chosen memtable sizes by 50% (CASSANDRA-1641)
 * move endpoint cache from snitch to strategy (CASSANDRA-1643)
 * fix commitlog recovery deleting the newly-created segment as well as
   the old ones (CASSANDRA-1644)
 * upgrade to Thrift 0.5 (CASSANDRA-1367)
 * renamed CL.DCQUORUM to LOCAL_QUORUM and DCQUORUMSYNC to EACH_QUORUM
 * cli truncate support (CASSANDRA-1653)
 * update GC settings in cassandra.bat (CASSANDRA-1636)
 * avoid logging when a node's ip/token is gossipped back to it (CASSANDRA-1666)


0.7-beta2
 * always use UTF-8 for hint keys (CASSANDRA-1439)
 * remove cassandra.yaml dependency from Hadoop and Pig (CASSADRA-1322)
 * expose CfDef metadata in describe_keyspaces (CASSANDRA-1363)
 * restore use of mmap_index_only option (CASSANDRA-1241)
 * dropping a keyspace with no column families generated an error 
   (CASSANDRA-1378)
 * rename RackAwareStrategy to OldNetworkTopologyStrategy, RackUnawareStrategy 
   to SimpleStrategy, DatacenterShardStrategy to NetworkTopologyStrategy,
   AbstractRackAwareSnitch to AbstractNetworkTopologySnitch (CASSANDRA-1392)
 * merge StorageProxy.mutate, mutateBlocking (CASSANDRA-1396)
 * faster UUIDType, LongType comparisons (CASSANDRA-1386, 1393)
 * fix setting read_repair_chance from CLI addColumnFamily (CASSANDRA-1399)
 * fix updates to indexed columns (CASSANDRA-1373)
 * fix race condition leaving to FileNotFoundException (CASSANDRA-1382)
 * fix sharded lock hash on index write path (CASSANDRA-1402)
 * add support for GT/E, LT/E in subordinate index clauses (CASSANDRA-1401)
 * cfId counter got out of sync when CFs were added (CASSANDRA-1403)
 * less chatty schema updates (CASSANDRA-1389)
 * rename column family mbeans. 'type' will now include either 
   'IndexColumnFamilies' or 'ColumnFamilies' depending on the CFS type.
   (CASSANDRA-1385)
 * disallow invalid keyspace and column family names. This includes name that
   matches a '^\w+' regex. (CASSANDRA-1377)
 * use JNA, if present, to take snapshots (CASSANDRA-1371)
 * truncate hints if starting 0.7 for the first time (CASSANDRA-1414)
 * fix FD leak in single-row slicepredicate queries (CASSANDRA-1416)
 * allow index expressions against columns that are not part of the 
   SlicePredicate (CASSANDRA-1410)
 * config-converter properly handles snitches and framed support 
   (CASSANDRA-1420)
 * remove keyspace argument from multiget_count (CASSANDRA-1422)
 * allow specifying cassandra.yaml location as (local or remote) URL
   (CASSANDRA-1126)
 * fix using DynamicEndpointSnitch with NetworkTopologyStrategy
   (CASSANDRA-1429)
 * Add CfDef.default_validation_class (CASSANDRA-891)
 * fix EstimatedHistogram.max (CASSANDRA-1413)
 * quorum read optimization (CASSANDRA-1622)
 * handle zero-length (or missing) rows during HH paging (CASSANDRA-1432)
 * include secondary indexes during schema migrations (CASSANDRA-1406)
 * fix commitlog header race during schema change (CASSANDRA-1435)
 * fix ColumnFamilyStoreMBeanIterator to use new type name (CASSANDRA-1433)
 * correct filename generated by xml->yaml converter (CASSANDRA-1419)
 * add CMSInitiatingOccupancyFraction=75 and UseCMSInitiatingOccupancyOnly
   to default JVM options
 * decrease jvm heap for cassandra-cli (CASSANDRA-1446)
 * ability to modify keyspaces and column family definitions on a live cluster
   (CASSANDRA-1285)
 * support for Hadoop Streaming [non-jvm map/reduce via stdin/out]
   (CASSANDRA-1368)
 * Move persistent sstable stats from the system table to an sstable component
   (CASSANDRA-1430)
 * remove failed bootstrap attempt from pending ranges when gossip times
   it out after 1h (CASSANDRA-1463)
 * eager-create tcp connections to other cluster members (CASSANDRA-1465)
 * enumerate stages and derive stage from message type instead of 
   transmitting separately (CASSANDRA-1465)
 * apply reversed flag during collation from different data sources
   (CASSANDRA-1450)
 * make failure to remove commitlog segment non-fatal (CASSANDRA-1348)
 * correct ordering of drain operations so CL.recover is no longer 
   necessary (CASSANDRA-1408)
 * removed keyspace from describe_splits method (CASSANDRA-1425)
 * rename check_schema_agreement to describe_schema_versions
   (CASSANDRA-1478)
 * fix QUORUM calculation for RF > 3 (CASSANDRA-1487)
 * remove tombstones during non-major compactions when bloom filter
   verifies that row does not exist in other sstables (CASSANDRA-1074)
 * nodes that coordinated a loadbalance in the past could not be seen by
   newly added nodes (CASSANDRA-1467)
 * exposed endpoint states (gossip details) via jmx (CASSANDRA-1467)
 * ensure that compacted sstables are not included when new readers are
   instantiated (CASSANDRA-1477)
 * by default, calculate heap size and memtable thresholds at runtime (CASSANDRA-1469)
 * fix races dealing with adding/dropping keyspaces and column families in
   rapid succession (CASSANDRA-1477)
 * clean up of Streaming system (CASSANDRA-1503, 1504, 1506)
 * add options to configure Thrift socket keepalive and buffer sizes (CASSANDRA-1426)
 * make contrib CassandraServiceDataCleaner recursive (CASSANDRA-1509)
 * min, max compaction threshold are configurable and persistent 
   per-ColumnFamily (CASSANDRA-1468)
 * fix replaying the last mutation in a commitlog unnecessarily 
   (CASSANDRA-1512)
 * invoke getDefaultUncaughtExceptionHandler from DTPE with the original
   exception rather than the ExecutionException wrapper (CASSANDRA-1226)
 * remove Clock from the Thrift (and Avro) API (CASSANDRA-1501)
 * Close intra-node sockets when connection is broken (CASSANDRA-1528)
 * RPM packaging spec file (CASSANDRA-786)
 * weighted request scheduler (CASSANDRA-1485)
 * treat expired columns as deleted (CASSANDRA-1539)
 * make IndexInterval configurable (CASSANDRA-1488)
 * add describe_snitch to Thrift API (CASSANDRA-1490)
 * MD5 authenticator compares plain text submitted password with MD5'd
   saved property, instead of vice versa (CASSANDRA-1447)
 * JMX MessagingService pending and completed counts (CASSANDRA-1533)
 * fix race condition processing repair responses (CASSANDRA-1511)
 * make repair blocking (CASSANDRA-1511)
 * create EndpointSnitchInfo and MBean to expose rack and DC (CASSANDRA-1491)
 * added option to contrib/word_count to output results back to Cassandra
   (CASSANDRA-1342)
 * rewrite Hadoop ColumnFamilyRecordWriter to pool connections, retry to
   multiple Cassandra nodes, and smooth impact on the Cassandra cluster
   by using smaller batch sizes (CASSANDRA-1434)
 * fix setting gc_grace_seconds via CLI (CASSANDRA-1549)
 * support TTL'd index values (CASSANDRA-1536)
 * make removetoken work like decommission (CASSANDRA-1216)
 * make cli comparator-aware and improve quote rules (CASSANDRA-1523,-1524)
 * make nodetool compact and cleanup blocking (CASSANDRA-1449)
 * add memtable, cache information to GCInspector logs (CASSANDRA-1558)
 * enable/disable HintedHandoff via JMX (CASSANDRA-1550)
 * Ignore stray files in the commit log directory (CASSANDRA-1547)
 * Disallow bootstrap to an in-use token (CASSANDRA-1561)


0.7-beta1
 * sstable versioning (CASSANDRA-389)
 * switched to slf4j logging (CASSANDRA-625)
 * add (optional) expiration time for column (CASSANDRA-699)
 * access levels for authentication/authorization (CASSANDRA-900)
 * add ReadRepairChance to CF definition (CASSANDRA-930)
 * fix heisenbug in system tests, especially common on OS X (CASSANDRA-944)
 * convert to byte[] keys internally and all public APIs (CASSANDRA-767)
 * ability to alter schema definitions on a live cluster (CASSANDRA-44)
 * renamed configuration file to cassandra.xml, and log4j.properties to
   log4j-server.properties, which must now be loaded from
   the classpath (which is how our scripts in bin/ have always done it)
   (CASSANDRA-971)
 * change get_count to require a SlicePredicate. create multi_get_count
   (CASSANDRA-744)
 * re-organized endpointsnitch implementations and added SimpleSnitch
   (CASSANDRA-994)
 * Added preload_row_cache option (CASSANDRA-946)
 * add CRC to commitlog header (CASSANDRA-999)
 * removed deprecated batch_insert and get_range_slice methods (CASSANDRA-1065)
 * add truncate thrift method (CASSANDRA-531)
 * http mini-interface using mx4j (CASSANDRA-1068)
 * optimize away copy of sliced row on memtable read path (CASSANDRA-1046)
 * replace constant-size 2GB mmaped segments and special casing for index 
   entries spanning segment boundaries, with SegmentedFile that computes 
   segments that always contain entire entries/rows (CASSANDRA-1117)
 * avoid reading large rows into memory during compaction (CASSANDRA-16)
 * added hadoop OutputFormat (CASSANDRA-1101)
 * efficient Streaming (no more anticompaction) (CASSANDRA-579)
 * split commitlog header into separate file and add size checksum to
   mutations (CASSANDRA-1179)
 * avoid allocating a new byte[] for each mutation on replay (CASSANDRA-1219)
 * revise HH schema to be per-endpoint (CASSANDRA-1142)
 * add joining/leaving status to nodetool ring (CASSANDRA-1115)
 * allow multiple repair sessions per node (CASSANDRA-1190)
 * optimize away MessagingService for local range queries (CASSANDRA-1261)
 * make framed transport the default so malformed requests can't OOM the 
   server (CASSANDRA-475)
 * significantly faster reads from row cache (CASSANDRA-1267)
 * take advantage of row cache during range queries (CASSANDRA-1302)
 * make GCGraceSeconds a per-ColumnFamily value (CASSANDRA-1276)
 * keep persistent row size and column count statistics (CASSANDRA-1155)
 * add IntegerType (CASSANDRA-1282)
 * page within a single row during hinted handoff (CASSANDRA-1327)
 * push DatacenterShardStrategy configuration into keyspace definition,
   eliminating datacenter.properties. (CASSANDRA-1066)
 * optimize forward slices starting with '' and single-index-block name 
   queries by skipping the column index (CASSANDRA-1338)
 * streaming refactor (CASSANDRA-1189)
 * faster comparison for UUID types (CASSANDRA-1043)
 * secondary index support (CASSANDRA-749 and subtasks)
 * make compaction buckets deterministic (CASSANDRA-1265)


0.6.6
 * Allow using DynamicEndpointSnitch with RackAwareStrategy (CASSANDRA-1429)
 * remove the remaining vestiges of the unfinished DatacenterShardStrategy 
   (replaced by NetworkTopologyStrategy in 0.7)
   

0.6.5
 * fix key ordering in range query results with RandomPartitioner
   and ConsistencyLevel > ONE (CASSANDRA-1145)
 * fix for range query starting with the wrong token range (CASSANDRA-1042)
 * page within a single row during hinted handoff (CASSANDRA-1327)
 * fix compilation on non-sun JDKs (CASSANDRA-1061)
 * remove String.trim() call on row keys in batch mutations (CASSANDRA-1235)
 * Log summary of dropped messages instead of spamming log (CASSANDRA-1284)
 * add dynamic endpoint snitch (CASSANDRA-981)
 * fix streaming for keyspaces with hyphens in their name (CASSANDRA-1377)
 * fix errors in hard-coded bloom filter optKPerBucket by computing it
   algorithmically (CASSANDRA-1220
 * remove message deserialization stage, and uncap read/write stages
   so slow reads/writes don't block gossip processing (CASSANDRA-1358)
 * add jmx port configuration to Debian package (CASSANDRA-1202)
 * use mlockall via JNA, if present, to prevent Linux from swapping
   out parts of the JVM (CASSANDRA-1214)


0.6.4
 * avoid queuing multiple hint deliveries for the same endpoint
   (CASSANDRA-1229)
 * better performance for and stricter checking of UTF8 column names
   (CASSANDRA-1232)
 * extend option to lower compaction priority to hinted handoff
   as well (CASSANDRA-1260)
 * log errors in gossip instead of re-throwing (CASSANDRA-1289)
 * avoid aborting commitlog replay prematurely if a flushed-but-
   not-removed commitlog segment is encountered (CASSANDRA-1297)
 * fix duplicate rows being read during mapreduce (CASSANDRA-1142)
 * failure detection wasn't closing command sockets (CASSANDRA-1221)
 * cassandra-cli.bat works on windows (CASSANDRA-1236)
 * pre-emptively drop requests that cannot be processed within RPCTimeout
   (CASSANDRA-685)
 * add ack to Binary write verb and update CassandraBulkLoader
   to wait for acks for each row (CASSANDRA-1093)
 * added describe_partitioner Thrift method (CASSANDRA-1047)
 * Hadoop jobs no longer require the Cassandra storage-conf.xml
   (CASSANDRA-1280, CASSANDRA-1047)
 * log thread pool stats when GC is excessive (CASSANDRA-1275)
 * remove gossip message size limit (CASSANDRA-1138)
 * parallelize local and remote reads during multiget, and respect snitch 
   when determining whether to do local read for CL.ONE (CASSANDRA-1317)
 * fix read repair to use requested consistency level on digest mismatch,
   rather than assuming QUORUM (CASSANDRA-1316)
 * process digest mismatch re-reads in parallel (CASSANDRA-1323)
 * switch hints CF comparator to BytesType (CASSANDRA-1274)


0.6.3
 * retry to make streaming connections up to 8 times. (CASSANDRA-1019)
 * reject describe_ring() calls on invalid keyspaces (CASSANDRA-1111)
 * fix cache size calculation for size of 100% (CASSANDRA-1129)
 * fix cache capacity only being recalculated once (CASSANDRA-1129)
 * remove hourly scan of all hints on the off chance that the gossiper
   missed a status change; instead, expose deliverHintsToEndpoint to JMX
   so it can be done manually, if necessary (CASSANDRA-1141)
 * don't reject reads at CL.ALL (CASSANDRA-1152)
 * reject deletions to supercolumns in CFs containing only standard
   columns (CASSANDRA-1139)
 * avoid preserving login information after client disconnects
   (CASSANDRA-1057)
 * prefer sun jdk to openjdk in debian init script (CASSANDRA-1174)
 * detect partioner config changes between restarts and fail fast 
   (CASSANDRA-1146)
 * use generation time to resolve node token reassignment disagreements
   (CASSANDRA-1118)
 * restructure the startup ordering of Gossiper and MessageService to avoid
   timing anomalies (CASSANDRA-1160)
 * detect incomplete commit log hearders (CASSANDRA-1119)
 * force anti-entropy service to stream files on the stream stage to avoid
   sending streams out of order (CASSANDRA-1169)
 * remove inactive stream managers after AES streams files (CASSANDRA-1169)
 * allow removing entire row through batch_mutate Deletion (CASSANDRA-1027)
 * add JMX metrics for row-level bloom filter false positives (CASSANDRA-1212)
 * added a redhat init script to contrib (CASSANDRA-1201)
 * use midpoint when bootstrapping a new machine into range with not
   much data yet instead of random token (CASSANDRA-1112)
 * kill server on OOM in executor stage as well as Thrift (CASSANDRA-1226)
 * remove opportunistic repairs, when two machines with overlapping replica
   responsibilities happen to finish major compactions of the same CF near
   the same time.  repairs are now fully manual (CASSANDRA-1190)
 * add ability to lower compaction priority (default is no change from 0.6.2)
   (CASSANDRA-1181)


0.6.2
 * fix contrib/word_count build. (CASSANDRA-992)
 * split CommitLogExecutorService into BatchCommitLogExecutorService and 
   PeriodicCommitLogExecutorService (CASSANDRA-1014)
 * add latency histograms to CFSMBean (CASSANDRA-1024)
 * make resolving timestamp ties deterministic by using value bytes
   as a tiebreaker (CASSANDRA-1039)
 * Add option to turn off Hinted Handoff (CASSANDRA-894)
 * fix windows startup (CASSANDRA-948)
 * make concurrent_reads, concurrent_writes configurable at runtime via JMX
   (CASSANDRA-1060)
 * disable GCInspector on non-Sun JVMs (CASSANDRA-1061)
 * fix tombstone handling in sstable rows with no other data (CASSANDRA-1063)
 * fix size of row in spanned index entries (CASSANDRA-1056)
 * install json2sstable, sstable2json, and sstablekeys to Debian package
 * StreamingService.StreamDestinations wouldn't empty itself after streaming
   finished (CASSANDRA-1076)
 * added Collections.shuffle(splits) before returning the splits in 
   ColumnFamilyInputFormat (CASSANDRA-1096)
 * do not recalculate cache capacity post-compaction if it's been manually 
   modified (CASSANDRA-1079)
 * better defaults for flush sorter + writer executor queue sizes
   (CASSANDRA-1100)
 * windows scripts for SSTableImport/Export (CASSANDRA-1051)
 * windows script for nodetool (CASSANDRA-1113)
 * expose PhiConvictThreshold (CASSANDRA-1053)
 * make repair of RF==1 a no-op (CASSANDRA-1090)
 * improve default JVM GC options (CASSANDRA-1014)
 * fix SlicePredicate serialization inside Hadoop jobs (CASSANDRA-1049)
 * close Thrift sockets in Hadoop ColumnFamilyRecordReader (CASSANDRA-1081)


0.6.1
 * fix NPE in sstable2json when no excluded keys are given (CASSANDRA-934)
 * keep the replica set constant throughout the read repair process
   (CASSANDRA-937)
 * allow querying getAllRanges with empty token list (CASSANDRA-933)
 * fix command line arguments inversion in clustertool (CASSANDRA-942)
 * fix race condition that could trigger a false-positive assertion
   during post-flush discard of old commitlog segments (CASSANDRA-936)
 * fix neighbor calculation for anti-entropy repair (CASSANDRA-924)
 * perform repair even for small entropy differences (CASSANDRA-924)
 * Use hostnames in CFInputFormat to allow Hadoop's naive string-based
   locality comparisons to work (CASSANDRA-955)
 * cache read-only BufferedRandomAccessFile length to avoid
   3 system calls per invocation (CASSANDRA-950)
 * nodes with IPv6 (and no IPv4) addresses could not join cluster
   (CASSANDRA-969)
 * Retrieve the correct number of undeleted columns, if any, from
   a supercolumn in a row that had been deleted previously (CASSANDRA-920)
 * fix index scans that cross the 2GB mmap boundaries for both mmap
   and standard i/o modes (CASSANDRA-866)
 * expose drain via nodetool (CASSANDRA-978)


0.6.0-RC1
 * JMX drain to flush memtables and run through commit log (CASSANDRA-880)
 * Bootstrapping can skip ranges under the right conditions (CASSANDRA-902)
 * fix merging row versions in range_slice for CL > ONE (CASSANDRA-884)
 * default write ConsistencyLeven chaned from ZERO to ONE
 * fix for index entries spanning mmap buffer boundaries (CASSANDRA-857)
 * use lexical comparison if time part of TimeUUIDs are the same 
   (CASSANDRA-907)
 * bound read, mutation, and response stages to fix possible OOM
   during log replay (CASSANDRA-885)
 * Use microseconds-since-epoch (UTC) in cli, instead of milliseconds
 * Treat batch_mutate Deletion with null supercolumn as "apply this predicate 
   to top level supercolumns" (CASSANDRA-834)
 * Streaming destination nodes do not update their JMX status (CASSANDRA-916)
 * Fix internal RPC timeout calculation (CASSANDRA-911)
 * Added Pig loadfunc to contrib/pig (CASSANDRA-910)


0.6.0-beta3
 * fix compaction bucketing bug (CASSANDRA-814)
 * update windows batch file (CASSANDRA-824)
 * deprecate KeysCachedFraction configuration directive in favor
   of KeysCached; move to unified-per-CF key cache (CASSANDRA-801)
 * add invalidateRowCache to ColumnFamilyStoreMBean (CASSANDRA-761)
 * send Handoff hints to natural locations to reduce load on
   remaining nodes in a failure scenario (CASSANDRA-822)
 * Add RowWarningThresholdInMB configuration option to warn before very 
   large rows get big enough to threaten node stability, and -x option to
   be able to remove them with sstable2json if the warning is unheeded
   until it's too late (CASSANDRA-843)
 * Add logging of GC activity (CASSANDRA-813)
 * fix ConcurrentModificationException in commitlog discard (CASSANDRA-853)
 * Fix hardcoded row count in Hadoop RecordReader (CASSANDRA-837)
 * Add a jmx status to the streaming service and change several DEBUG
   messages to INFO (CASSANDRA-845)
 * fix classpath in cassandra-cli.bat for Windows (CASSANDRA-858)
 * allow re-specifying host, port to cassandra-cli if invalid ones
   are first tried (CASSANDRA-867)
 * fix race condition handling rpc timeout in the coordinator
   (CASSANDRA-864)
 * Remove CalloutLocation and StagingFileDirectory from storage-conf files 
   since those settings are no longer used (CASSANDRA-878)
 * Parse a long from RowWarningThresholdInMB instead of an int (CASSANDRA-882)
 * Remove obsolete ControlPort code from DatabaseDescriptor (CASSANDRA-886)
 * move skipBytes side effect out of assert (CASSANDRA-899)
 * add "double getLoad" to StorageServiceMBean (CASSANDRA-898)
 * track row stats per CF at compaction time (CASSANDRA-870)
 * disallow CommitLogDirectory matching a DataFileDirectory (CASSANDRA-888)
 * default key cache size is 200k entries, changed from 10% (CASSANDRA-863)
 * add -Dcassandra-foreground=yes to cassandra.bat
 * exit if cluster name is changed unexpectedly (CASSANDRA-769)


0.6.0-beta1/beta2
 * add batch_mutate thrift command, deprecating batch_insert (CASSANDRA-336)
 * remove get_key_range Thrift API, deprecated in 0.5 (CASSANDRA-710)
 * add optional login() Thrift call for authentication (CASSANDRA-547)
 * support fat clients using gossiper and StorageProxy to perform
   replication in-process [jvm-only] (CASSANDRA-535)
 * support mmapped I/O for reads, on by default on 64bit JVMs 
   (CASSANDRA-408, CASSANDRA-669)
 * improve insert concurrency, particularly during Hinted Handoff
   (CASSANDRA-658)
 * faster network code (CASSANDRA-675)
 * stress.py moved to contrib (CASSANDRA-635)
 * row caching [must be explicitly enabled per-CF in config] (CASSANDRA-678)
 * present a useful measure of compaction progress in JMX (CASSANDRA-599)
 * add bin/sstablekeys (CASSNADRA-679)
 * add ConsistencyLevel.ANY (CASSANDRA-687)
 * make removetoken remove nodes from gossip entirely (CASSANDRA-644)
 * add ability to set cache sizes at runtime (CASSANDRA-708)
 * report latency and cache hit rate statistics with lifetime totals
   instead of average over the last minute (CASSANDRA-702)
 * support get_range_slice for RandomPartitioner (CASSANDRA-745)
 * per-keyspace replication factory and replication strategy (CASSANDRA-620)
 * track latency in microseconds (CASSANDRA-733)
 * add describe_ Thrift methods, deprecating get_string_property and 
   get_string_list_property
 * jmx interface for tracking operation mode and streams in general.
   (CASSANDRA-709)
 * keep memtables in sorted order to improve range query performance
   (CASSANDRA-799)
 * use while loop instead of recursion when trimming sstables compaction list 
   to avoid blowing stack in pathological cases (CASSANDRA-804)
 * basic Hadoop map/reduce support (CASSANDRA-342)


0.5.1
 * ensure all files for an sstable are streamed to the same directory.
   (CASSANDRA-716)
 * more accurate load estimate for bootstrapping (CASSANDRA-762)
 * tolerate dead or unavailable bootstrap target on write (CASSANDRA-731)
 * allow larger numbers of keys (> 140M) in a sstable bloom filter
   (CASSANDRA-790)
 * include jvm argument improvements from CASSANDRA-504 in debian package
 * change streaming chunk size to 32MB to accomodate Windows XP limitations
   (was 64MB) (CASSANDRA-795)
 * fix get_range_slice returning results in the wrong order (CASSANDRA-781)
 

0.5.0 final
 * avoid attempting to delete temporary bootstrap files twice (CASSANDRA-681)
 * fix bogus NaN in nodeprobe cfstats output (CASSANDRA-646)
 * provide a policy for dealing with single thread executors w/ a full queue
   (CASSANDRA-694)
 * optimize inner read in MessagingService, vastly improving multiple-node
   performance (CASSANDRA-675)
 * wait for table flush before streaming data back to a bootstrapping node.
   (CASSANDRA-696)
 * keep track of bootstrapping sources by table so that bootstrapping doesn't 
   give the indication of finishing early (CASSANDRA-673)


0.5.0 RC3
 * commit the correct version of the patch for CASSANDRA-663


0.5.0 RC2 (unreleased)
 * fix bugs in converting get_range_slice results to Thrift 
   (CASSANDRA-647, CASSANDRA-649)
 * expose java.util.concurrent.TimeoutException in StorageProxy methods
   (CASSANDRA-600)
 * TcpConnectionManager was holding on to disconnected connections, 
   giving the false indication they were being used. (CASSANDRA-651)
 * Remove duplicated write. (CASSANDRA-662)
 * Abort bootstrap if IP is already in the token ring (CASSANDRA-663)
 * increase default commitlog sync period, and wait for last sync to 
   finish before submitting another (CASSANDRA-668)


0.5.0 RC1
 * Fix potential NPE in get_range_slice (CASSANDRA-623)
 * add CRC32 to commitlog entries (CASSANDRA-605)
 * fix data streaming on windows (CASSANDRA-630)
 * GC compacted sstables after cleanup and compaction (CASSANDRA-621)
 * Speed up anti-entropy validation (CASSANDRA-629)
 * Fix anti-entropy assertion error (CASSANDRA-639)
 * Fix pending range conflicts when bootstapping or moving
   multiple nodes at once (CASSANDRA-603)
 * Handle obsolete gossip related to node movement in the case where
   one or more nodes is down when the movement occurs (CASSANDRA-572)
 * Include dead nodes in gossip to avoid a variety of problems
   and fix HH to removed nodes (CASSANDRA-634)
 * return an InvalidRequestException for mal-formed SlicePredicates
   (CASSANDRA-643)
 * fix bug determining closest neighbor for use in multiple datacenters
   (CASSANDRA-648)
 * Vast improvements in anticompaction speed (CASSANDRA-607)
 * Speed up log replay and writes by avoiding redundant serializations
   (CASSANDRA-652)


0.5.0 beta 2
 * Bootstrap improvements (several tickets)
 * add nodeprobe repair anti-entropy feature (CASSANDRA-193, CASSANDRA-520)
 * fix possibility of partition when many nodes restart at once
   in clusters with multiple seeds (CASSANDRA-150)
 * fix NPE in get_range_slice when no data is found (CASSANDRA-578)
 * fix potential NPE in hinted handoff (CASSANDRA-585)
 * fix cleanup of local "system" keyspace (CASSANDRA-576)
 * improve computation of cluster load balance (CASSANDRA-554)
 * added super column read/write, column count, and column/row delete to
   cassandra-cli (CASSANDRA-567, CASSANDRA-594)
 * fix returning live subcolumns of deleted supercolumns (CASSANDRA-583)
 * respect JAVA_HOME in bin/ scripts (several tickets)
 * add StorageService.initClient for fat clients on the JVM (CASSANDRA-535)
   (see contrib/client_only for an example of use)
 * make consistency_level functional in get_range_slice (CASSANDRA-568)
 * optimize key deserialization for RandomPartitioner (CASSANDRA-581)
 * avoid GCing tombstones except on major compaction (CASSANDRA-604)
 * increase failure conviction threshold, resulting in less nodes
   incorrectly (and temporarily) marked as down (CASSANDRA-610)
 * respect memtable thresholds during log replay (CASSANDRA-609)
 * support ConsistencyLevel.ALL on read (CASSANDRA-584)
 * add nodeprobe removetoken command (CASSANDRA-564)


0.5.0 beta
 * Allow multiple simultaneous flushes, improving flush throughput 
   on multicore systems (CASSANDRA-401)
 * Split up locks to improve write and read throughput on multicore systems
   (CASSANDRA-444, CASSANDRA-414)
 * More efficient use of memory during compaction (CASSANDRA-436)
 * autobootstrap option: when enabled, all non-seed nodes will attempt
   to bootstrap when started, until bootstrap successfully
   completes. -b option is removed.  (CASSANDRA-438)
 * Unless a token is manually specified in the configuration xml,
   a bootstraping node will use a token that gives it half the
   keys from the most-heavily-loaded node in the cluster,
   instead of generating a random token. 
   (CASSANDRA-385, CASSANDRA-517)
 * Miscellaneous bootstrap fixes (several tickets)
 * Ability to change a node's token even after it has data on it
   (CASSANDRA-541)
 * Ability to decommission a live node from the ring (CASSANDRA-435)
 * Semi-automatic loadbalancing via nodeprobe (CASSANDRA-192)
 * Add ability to set compaction thresholds at runtime via
   JMX / nodeprobe.  (CASSANDRA-465)
 * Add "comment" field to ColumnFamily definition. (CASSANDRA-481)
 * Additional JMX metrics (CASSANDRA-482)
 * JSON based export and import tools (several tickets)
 * Hinted Handoff fixes (several tickets)
 * Add key cache to improve read performance (CASSANDRA-423)
 * Simplified construction of custom ReplicationStrategy classes
   (CASSANDRA-497)
 * Graphical application (Swing) for ring integrity verification and 
   visualization was added to contrib (CASSANDRA-252)
 * Add DCQUORUM, DCQUORUMSYNC consistency levels and corresponding
   ReplicationStrategy / EndpointSnitch classes.  Experimental.
   (CASSANDRA-492)
 * Web client interface added to contrib (CASSANDRA-457)
 * More-efficient flush for Random, CollatedOPP partitioners 
   for normal writes (CASSANDRA-446) and bulk load (CASSANDRA-420)
 * Add MemtableFlushAfterMinutes, a global replacement for the old 
   per-CF FlushPeriodInMinutes setting (CASSANDRA-463)
 * optimizations to slice reading (CASSANDRA-350) and supercolumn
   queries (CASSANDRA-510)
 * force binding to given listenaddress for nodes with multiple
   interfaces (CASSANDRA-546)
 * stress.py benchmarking tool improvements (several tickets)
 * optimized replica placement code (CASSANDRA-525)
 * faster log replay on restart (CASSANDRA-539, CASSANDRA-540)
 * optimized local-node writes (CASSANDRA-558)
 * added get_range_slice, deprecating get_key_range (CASSANDRA-344)
 * expose TimedOutException to thrift (CASSANDRA-563)
 

0.4.2
 * Add validation disallowing null keys (CASSANDRA-486)
 * Fix race conditions in TCPConnectionManager (CASSANDRA-487)
 * Fix using non-utf8-aware comparison as a sanity check.
   (CASSANDRA-493)
 * Improve default garbage collector options (CASSANDRA-504)
 * Add "nodeprobe flush" (CASSANDRA-505)
 * remove NotFoundException from get_slice throws list (CASSANDRA-518)
 * fix get (not get_slice) of entire supercolumn (CASSANDRA-508)
 * fix null token during bootstrap (CASSANDRA-501)


0.4.1
 * Fix FlushPeriod columnfamily configuration regression
   (CASSANDRA-455)
 * Fix long column name support (CASSANDRA-460)
 * Fix for serializing a row that only contains tombstones
   (CASSANDRA-458)
 * Fix for discarding unneeded commitlog segments (CASSANDRA-459)
 * Add SnapshotBeforeCompaction configuration option (CASSANDRA-426)
 * Fix compaction abort under insufficient disk space (CASSANDRA-473)
 * Fix reading subcolumn slice from tombstoned CF (CASSANDRA-484)
 * Fix race condition in RVH causing occasional NPE (CASSANDRA-478)


0.4.0
 * fix get_key_range problems when a node is down (CASSANDRA-440)
   and add UnavailableException to more Thrift methods
 * Add example EndPointSnitch contrib code (several tickets)


0.4.0 RC2
 * fix SSTable generation clash during compaction (CASSANDRA-418)
 * reject method calls with null parameters (CASSANDRA-308)
 * properly order ranges in nodeprobe output (CASSANDRA-421)
 * fix logging of certain errors on executor threads (CASSANDRA-425)


0.4.0 RC1
 * Bootstrap feature is live; use -b on startup (several tickets)
 * Added multiget api (CASSANDRA-70)
 * fix Deadlock with SelectorManager.doProcess and TcpConnection.write
   (CASSANDRA-392)
 * remove key cache b/c of concurrency bugs in third-party
   CLHM library (CASSANDRA-405)
 * update non-major compaction logic to use two threshold values
   (CASSANDRA-407)
 * add periodic / batch commitlog sync modes (several tickets)
 * inline BatchMutation into batch_insert params (CASSANDRA-403)
 * allow setting the logging level at runtime via mbean (CASSANDRA-402)
 * change default comparator to BytesType (CASSANDRA-400)
 * add forwards-compatible ConsistencyLevel parameter to get_key_range
   (CASSANDRA-322)
 * r/m special case of blocking for local destination when writing with 
   ConsistencyLevel.ZERO (CASSANDRA-399)
 * Fixes to make BinaryMemtable [bulk load interface] useful (CASSANDRA-337);
   see contrib/bmt_example for an example of using it.
 * More JMX properties added (several tickets)
 * Thrift changes (several tickets)
    - Merged _super get methods with the normal ones; return values
      are now of ColumnOrSuperColumn.
    - Similarly, merged batch_insert_super into batch_insert.



0.4.0 beta
 * On-disk data format has changed to allow billions of keys/rows per
   node instead of only millions
 * Multi-keyspace support
 * Scan all sstables for all queries to avoid situations where
   different types of operation on the same ColumnFamily could
   disagree on what data was present
 * Snapshot support via JMX
 * Thrift API has changed a _lot_:
    - removed time-sorted CFs; instead, user-defined comparators
      may be defined on the column names, which are now byte arrays.
      Default comparators are provided for UTF8, Bytes, Ascii, Long (i64),
      and UUID types.
    - removed colon-delimited strings in thrift api in favor of explicit
      structs such as ColumnPath, ColumnParent, etc.  Also normalized
      thrift struct and argument naming.
    - Added columnFamily argument to get_key_range.
    - Change signature of get_slice to accept starting and ending
      columns as well as an offset.  (This allows use of indexes.)
      Added "ascending" flag to allow reasonably-efficient reverse
      scans as well.  Removed get_slice_by_range as redundant.
    - get_key_range operates on one CF at a time
    - changed `block` boolean on insert methods to ConsistencyLevel enum,
      with options of NONE, ONE, QUORUM, and ALL.
    - added similar consistency_level parameter to read methods
    - column-name-set slice with no names given now returns zero columns
      instead of all of them.  ("all" can run your server out of memory.
      use a range-based slice with a high max column count instead.)
 * Removed the web interface. Node information can now be obtained by 
   using the newly introduced nodeprobe utility.
 * More JMX stats
 * Remove magic values from internals (e.g. special key to indicate
   when to flush memtables)
 * Rename configuration "table" to "keyspace"
 * Moved to crash-only design; no more shutdown (just kill the process)
 * Lots of bug fixes

Full list of issues resolved in 0.4 is at https://issues.apache.org/jira/secure/IssueNavigator.jspa?reset=true&&pid=12310865&fixfor=12313862&resolution=1&sorter/field=issuekey&sorter/order=DESC


0.3.0 RC3
 * Fix potential deadlock under load in TCPConnection.
   (CASSANDRA-220)


0.3.0 RC2
 * Fix possible data loss when server is stopped after replaying
   log but before new inserts force memtable flush.
   (CASSANDRA-204)
 * Added BUGS file


0.3.0 RC1
 * Range queries on keys, including user-defined key collation
 * Remove support
 * Workarounds for a weird bug in JDK select/register that seems
   particularly common on VM environments. Cassandra should deploy
   fine on EC2 now
 * Much improved infrastructure: the beginnings of a decent test suite
   ("ant test" for unit tests; "nosetests" for system tests), code
   coverage reporting, etc.
 * Expanded node status reporting via JMX
 * Improved error reporting/logging on both server and client
 * Reduced memory footprint in default configuration
 * Combined blocking and non-blocking versions of insert APIs
 * Added FlushPeriodInMinutes configuration parameter to force
   flushing of infrequently-updated ColumnFamilies<|MERGE_RESOLUTION|>--- conflicted
+++ resolved
@@ -1,4 +1,3 @@
-<<<<<<< HEAD
 2.0.10
  * Throw InvalidRequestException when queries contain relations on entire
    collection columns (CASSANDRA-7506)
@@ -58,10 +57,7 @@
  * Fix NPE when listing saved caches dir (CASSANDRA-7632)
  * Fix sstableloader unable to connect encrypted node (CASSANDRA-7585)
 Merged from 1.2:
-=======
-1.2.19
  * Validate empty cell names from counter updates (CASSANDRA-7798)
->>>>>>> 62642fa9
  * Improve PasswordAuthenticator default super user setup (CASSANDRA-7788)
  * Remove duplicates from StorageService.getJoiningNodes (CASSANDRA-7478)
  * Clone token map outside of hot gossip loops (CASSANDRA-7758)
