--- conflicted
+++ resolved
@@ -7,21 +7,12 @@
  * Includes cassandra-shuffle in the debian package (CASSANDRA-5058)
 Merged from 1.1:
  * fix multithreaded compaction deadlock (CASSANDRA-4492)
-<<<<<<< HEAD
-=======
- * fix specifying and altering crc_check_chance (CASSANDRA-5053)
- * Don't expire columns sooner than they should in 2ndary indexes (CASSANDRA-5079)
-
-
-1.1.8
- * reset getRangeSlice filter after finishing a row for get_paged_slice
-   (CASSANDRA-4919)
->>>>>>> 34630f64
  * fix temporarily missing schema after upgrade from pre-1.1.5 (CASSANDRA-5061)
  * Fix ALTER TABLE overriding compression options with defaults
    (CASSANDRA-4996, 5066)
  * fix specifying and altering crc_check_chance (CASSANDRA-5053)
  * fix Murmur3Partitioner ownership% calculation (CASSANDRA-5076)
+ * Don't expire columns sooner than they should in 2ndary indexes (CASSANDRA-5079)
 
 
 1.2-rc1
