--- conflicted
+++ resolved
@@ -39,13 +39,9 @@
 import org.apache.cassandra.dht.Range;
 import org.apache.cassandra.dht.Token;
 import org.apache.cassandra.exceptions.ConfigurationException;
-<<<<<<< HEAD
 import org.apache.cassandra.io.sstable.format.SSTableReader;
 import org.apache.cassandra.schema.KeyspaceParams;
-=======
-import org.apache.cassandra.locator.SimpleStrategy;
 import org.apache.cassandra.streaming.messages.OutgoingFileMessage;
->>>>>>> 03985212
 import org.apache.cassandra.utils.FBUtilities;
 import org.apache.cassandra.utils.concurrent.Ref;
 
@@ -139,7 +135,7 @@
         // create streaming task that streams those two sstables
         StreamTransferTask task = new StreamTransferTask(session, cfs.metadata.cfId);
         List<Ref<SSTableReader>> refs = new ArrayList<>(cfs.getSSTables().size());
-        for (SSTableReader sstable : cfs.getSSTables())
+        for (SSTableReader sstable : cfs.getLiveSSTables())
         {
             List<Range<Token>> ranges = new ArrayList<>();
             ranges.add(new Range<>(sstable.first.getToken(), sstable.last.getToken()));
