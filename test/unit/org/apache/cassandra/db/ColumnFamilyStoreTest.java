--- conflicted
+++ resolved
@@ -53,11 +53,8 @@
 import org.apache.cassandra.service.StorageService;
 import org.apache.cassandra.thrift.*;
 import org.apache.cassandra.utils.ByteBufferUtil;
-<<<<<<< HEAD
 import org.apache.cassandra.utils.FBUtilities;
-=======
 import org.apache.cassandra.utils.Pair;
->>>>>>> 4ed22340
 import org.apache.cassandra.utils.WrappedRunnable;
 
 import static org.junit.Assert.*;
@@ -1650,7 +1647,7 @@
         {
             protected SSTableWriter getWriter()
             {
-                SSTableMetadata.Collector collector = SSTableMetadata.createCollector(cfmeta.comparator);
+                MetadataCollector collector = new MetadataCollector(cfmeta.comparator);
                 for (int ancestor : ancestors)
                     collector.addAncestor(ancestor);
                 String file = new Descriptor(directory, ks, cf, 3, true).filenameFor(Component.DATA);
