--- conflicted
+++ resolved
@@ -679,14 +679,10 @@
             deletes.add(col);
         }
 
-<<<<<<< HEAD
+        @Override
+        public void deleteForCleanup(ByteBuffer rowKey, Cell col, OpOrder.Group opGroup) {}
+
         public void insert(ByteBuffer rowKey, Cell col, OpOrder.Group opGroup)
-=======
-        @Override
-        public void deleteForCleanup(ByteBuffer rowKey, Column col) { }
-
-        public void insert(ByteBuffer rowKey, Column col)
->>>>>>> b3c1e147
         {
             inserts.add(col);
         }
