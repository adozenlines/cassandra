/*
 * Licensed to the Apache Software Foundation (ASF) under one
 * or more contributor license agreements.  See the NOTICE file
 * distributed with this work for additional information
 * regarding copyright ownership.  The ASF licenses this file
 * to you under the Apache License, Version 2.0 (the
 * "License"); you may not use this file except in compliance
 * with the License.  You may obtain a copy of the License at
 *
 *     http://www.apache.org/licenses/LICENSE-2.0
 *
 * Unless required by applicable law or agreed to in writing, software
 * distributed under the License is distributed on an "AS IS" BASIS,
 * WITHOUT WARRANTIES OR CONDITIONS OF ANY KIND, either express or implied.
 * See the License for the specific language governing permissions and
 * limitations under the License.
 */
package org.apache.cassandra.io.sstable;

import java.io.Closeable;
import java.io.DataInput;
import java.io.File;
import java.io.FileOutputStream;
import java.io.IOException;
import java.nio.ByteBuffer;
import java.util.Arrays;
import java.util.Collections;
import java.util.HashSet;
import java.util.Iterator;
import java.util.List;
import java.util.Map;
import java.util.Set;

import com.google.common.collect.Sets;
import org.slf4j.Logger;
import org.slf4j.LoggerFactory;

import org.apache.cassandra.config.CFMetaData;
import org.apache.cassandra.config.DatabaseDescriptor;
import org.apache.cassandra.config.Schema;
import org.apache.cassandra.db.ArrayBackedSortedColumns;
import org.apache.cassandra.db.ColumnFamily;
import org.apache.cassandra.db.ColumnIndex;
import org.apache.cassandra.db.ColumnSerializer;
import org.apache.cassandra.db.CounterCell;
import org.apache.cassandra.db.DecoratedKey;
import org.apache.cassandra.db.DeletionTime;
import org.apache.cassandra.db.OnDiskAtom;
import org.apache.cassandra.db.RangeTombstone;
import org.apache.cassandra.db.RowIndexEntry;
import org.apache.cassandra.db.compaction.AbstractCompactedRow;
import org.apache.cassandra.dht.IPartitioner;
import org.apache.cassandra.io.FSWriteError;
import org.apache.cassandra.io.compress.CompressedSequentialWriter;
import org.apache.cassandra.io.sstable.metadata.MetadataCollector;
import org.apache.cassandra.io.sstable.metadata.MetadataComponent;
import org.apache.cassandra.io.sstable.metadata.MetadataType;
import org.apache.cassandra.io.sstable.metadata.StatsMetadata;
import org.apache.cassandra.io.util.DataOutputPlus;
import org.apache.cassandra.io.util.DataOutputStreamAndChannel;
import org.apache.cassandra.io.util.FileMark;
import org.apache.cassandra.io.util.FileUtils;
import org.apache.cassandra.io.util.SegmentedFile;
import org.apache.cassandra.io.util.SequentialWriter;
import org.apache.cassandra.service.StorageService;
import org.apache.cassandra.utils.ByteBufferUtil;
import org.apache.cassandra.utils.FBUtilities;
import org.apache.cassandra.utils.FilterFactory;
import org.apache.cassandra.utils.IFilter;
import org.apache.cassandra.utils.Pair;
import org.apache.cassandra.utils.StreamingHistogram;

public class SSTableWriter extends SSTable
{
    private static final Logger logger = LoggerFactory.getLogger(SSTableWriter.class);

    // not very random, but the only value that can't be mistaken for a legal column-name length
    public static final int END_OF_ROW = 0x0000;

    private IndexWriter iwriter;
    private SegmentedFile.Builder dbuilder;
    private final SequentialWriter dataFile;
    private DecoratedKey lastWrittenKey;
    private FileMark dataMark;
    private final MetadataCollector sstableMetadataCollector;
    private final long repairedAt;

    public SSTableWriter(String filename, long keyCount, long repairedAt)
    {
        this(filename,
             keyCount,
             repairedAt,
             Schema.instance.getCFMetaData(Descriptor.fromFilename(filename)),
             StorageService.getPartitioner(),
             new MetadataCollector(Schema.instance.getCFMetaData(Descriptor.fromFilename(filename)).comparator));
    }

    private static Set<Component> components(CFMetaData metadata)
    {
        Set<Component> components = new HashSet<Component>(Arrays.asList(Component.DATA,
                                                                         Component.PRIMARY_INDEX,
                                                                         Component.STATS,
                                                                         Component.SUMMARY,
                                                                         Component.TOC,
                                                                         Component.DIGEST));

        if (metadata.getBloomFilterFpChance() < 1.0)
            components.add(Component.FILTER);

        if (metadata.compressionParameters().sstableCompressor != null)
        {
            components.add(Component.COMPRESSION_INFO);
        }
        else
        {
            // it would feel safer to actually add this component later in maybeWriteDigest(),
            // but the components are unmodifiable after construction
            components.add(Component.CRC);
        }
        return components;
    }

    public SSTableWriter(String filename,
                         long keyCount,
                         long repairedAt,
                         CFMetaData metadata,
                         IPartitioner partitioner,
                         MetadataCollector sstableMetadataCollector)
    {
        super(Descriptor.fromFilename(filename),
              components(metadata),
              metadata,
              partitioner);
        this.repairedAt = repairedAt;
        iwriter = new IndexWriter(keyCount);

        if (compression)
        {
            dataFile = SequentialWriter.open(getFilename(),
                                             descriptor.filenameFor(Component.COMPRESSION_INFO),
                                             metadata.compressionParameters(),
                                             sstableMetadataCollector);
            dbuilder = SegmentedFile.getCompressedBuilder((CompressedSequentialWriter) dataFile);
        }
        else
        {
            dataFile = SequentialWriter.open(new File(getFilename()), new File(descriptor.filenameFor(Component.CRC)));
            dbuilder = SegmentedFile.getBuilder(DatabaseDescriptor.getDiskAccessMode());
        }

        this.sstableMetadataCollector = sstableMetadataCollector;
    }

    public void mark()
    {
        dataMark = dataFile.mark();
        iwriter.mark();
    }

    public void resetAndTruncate()
    {
        dataFile.resetAndTruncate(dataMark);
        iwriter.resetAndTruncate();
    }

    /**
     * Perform sanity checks on @param decoratedKey and @return the position in the data file before any data is written
     */
    private long beforeAppend(DecoratedKey decoratedKey)
    {
        assert decoratedKey != null : "Keys must not be null"; // empty keys ARE allowed b/c of indexed column values
        if (lastWrittenKey != null && lastWrittenKey.compareTo(decoratedKey) >= 0)
            throw new RuntimeException("Last written key " + lastWrittenKey + " >= current key " + decoratedKey + " writing into " + getFilename());
        return (lastWrittenKey == null) ? 0 : dataFile.getFilePointer();
    }

    private void afterAppend(DecoratedKey decoratedKey, long dataPosition, RowIndexEntry index)
    {
        sstableMetadataCollector.addKey(decoratedKey.getKey());
        lastWrittenKey = decoratedKey;
        last = lastWrittenKey;
        if (first == null)
            first = lastWrittenKey;

        if (logger.isTraceEnabled())
            logger.trace("wrote " + decoratedKey + " at " + dataPosition);
        iwriter.append(decoratedKey, index);
        dbuilder.addPotentialBoundary(dataPosition);
    }

    /**
     * @param row
     * @return null if the row was compacted away entirely; otherwise, the PK index entry for this row
     */
    public RowIndexEntry append(AbstractCompactedRow row)
    {
        long currentPosition = beforeAppend(row.key);
        RowIndexEntry entry;
        try
        {
            entry = row.write(currentPosition, dataFile.stream);
            if (entry == null)
                return null;
        }
        catch (IOException e)
        {
            throw new FSWriteError(e, dataFile.getPath());
        }
        sstableMetadataCollector.update(dataFile.getFilePointer() - currentPosition, row.columnStats());
        afterAppend(row.key, currentPosition, entry);
        return entry;
    }

    public void append(DecoratedKey decoratedKey, ColumnFamily cf)
    {
        if (decoratedKey.getKey().remaining() > FBUtilities.MAX_UNSIGNED_SHORT)
        {
            logger.error("Key size {} exceeds maximum of {}, skipping row",
                         decoratedKey.getKey().remaining(),
                         FBUtilities.MAX_UNSIGNED_SHORT);
            return;
        }

        long startPosition = beforeAppend(decoratedKey);
        try
        {
            RowIndexEntry entry = rawAppend(cf, startPosition, decoratedKey, dataFile.stream);
            afterAppend(decoratedKey, startPosition, entry);
        }
        catch (IOException e)
        {
            throw new FSWriteError(e, dataFile.getPath());
        }
        sstableMetadataCollector.update(dataFile.getFilePointer() - startPosition, cf.getColumnStats());
    }

    public static RowIndexEntry rawAppend(ColumnFamily cf, long startPosition, DecoratedKey key, DataOutputPlus out) throws IOException
    {
        assert cf.hasColumns() || cf.isMarkedForDelete();

        ColumnIndex.Builder builder = new ColumnIndex.Builder(cf, key.getKey(), out);
        ColumnIndex index = builder.build(cf);

        out.writeShort(END_OF_ROW);
        return RowIndexEntry.create(startPosition, cf.deletionInfo().getTopLevelDeletion(), index);
    }

    /**
     * @throws IOException if a read from the DataInput fails
     * @throws FSWriteError if a write to the dataFile fails
     */
    public long appendFromStream(DecoratedKey key, CFMetaData metadata, DataInput in, Descriptor.Version version) throws IOException
    {
        long currentPosition = beforeAppend(key);

        ColumnStats.MaxLongTracker maxTimestampTracker = new ColumnStats.MaxLongTracker(Long.MAX_VALUE);
        ColumnStats.MinLongTracker minTimestampTracker = new ColumnStats.MinLongTracker(Long.MIN_VALUE);
        ColumnStats.MaxIntTracker maxDeletionTimeTracker = new ColumnStats.MaxIntTracker(Integer.MAX_VALUE);
        List<ByteBuffer> minColumnNames = Collections.emptyList();
        List<ByteBuffer> maxColumnNames = Collections.emptyList();
        StreamingHistogram tombstones = new StreamingHistogram(TOMBSTONE_HISTOGRAM_BIN_SIZE);
        boolean hasLegacyCounterShards = false;

        ColumnFamily cf = ArrayBackedSortedColumns.factory.create(metadata);
        cf.delete(DeletionTime.serializer.deserialize(in));

        ColumnIndex.Builder columnIndexer = new ColumnIndex.Builder(cf, key.getKey(), dataFile.stream);

        if (cf.deletionInfo().getTopLevelDeletion().localDeletionTime < Integer.MAX_VALUE)
        {
            tombstones.update(cf.deletionInfo().getTopLevelDeletion().localDeletionTime);
            maxDeletionTimeTracker.update(cf.deletionInfo().getTopLevelDeletion().localDeletionTime);
            minTimestampTracker.update(cf.deletionInfo().getTopLevelDeletion().markedForDeleteAt);
            maxTimestampTracker.update(cf.deletionInfo().getTopLevelDeletion().markedForDeleteAt);
        }

        Iterator<RangeTombstone> rangeTombstoneIterator = cf.deletionInfo().rangeIterator();
        while (rangeTombstoneIterator.hasNext())
        {
            RangeTombstone rangeTombstone = rangeTombstoneIterator.next();
            tombstones.update(rangeTombstone.getLocalDeletionTime());
            minTimestampTracker.update(rangeTombstone.timestamp());
            maxTimestampTracker.update(rangeTombstone.timestamp());
            maxDeletionTimeTracker.update(rangeTombstone.getLocalDeletionTime());
            minColumnNames = ColumnNameHelper.minComponents(minColumnNames, rangeTombstone.min, metadata.comparator);
            maxColumnNames = ColumnNameHelper.maxComponents(maxColumnNames, rangeTombstone.max, metadata.comparator);
        }

        Iterator<OnDiskAtom> iter = metadata.getOnDiskIterator(in, ColumnSerializer.Flag.PRESERVE_SIZE, Integer.MIN_VALUE, version);
        try
        {
            while (iter.hasNext())
            {
                OnDiskAtom atom = iter.next();
                if (atom == null)
                    break;

                if (atom instanceof CounterCell)
                {
                    atom = ((CounterCell) atom).markLocalToBeCleared();
                    hasLegacyCounterShards = hasLegacyCounterShards || ((CounterCell) atom).hasLegacyShards();
                }

                int deletionTime = atom.getLocalDeletionTime();
                if (deletionTime < Integer.MAX_VALUE)
                    tombstones.update(deletionTime);
                minTimestampTracker.update(atom.timestamp());
                maxTimestampTracker.update(atom.timestamp());
                minColumnNames = ColumnNameHelper.minComponents(minColumnNames, atom.name(), metadata.comparator);
                maxColumnNames = ColumnNameHelper.maxComponents(maxColumnNames, atom.name(), metadata.comparator);
                maxDeletionTimeTracker.update(atom.getLocalDeletionTime());

                columnIndexer.add(atom); // This write the atom on disk too
            }

            columnIndexer.maybeWriteEmptyRowHeader();
            dataFile.stream.writeShort(END_OF_ROW);
        }
        catch (IOException e)
        {
            throw new FSWriteError(e, dataFile.getPath());
        }

        sstableMetadataCollector.updateMinTimestamp(minTimestampTracker.get())
                                .updateMaxTimestamp(maxTimestampTracker.get())
                                .updateMaxLocalDeletionTime(maxDeletionTimeTracker.get())
                                .addRowSize(dataFile.getFilePointer() - currentPosition)
                                .addColumnCount(columnIndexer.writtenAtomCount())
                                .mergeTombstoneHistogram(tombstones)
                                .updateMinColumnNames(minColumnNames)
                                .updateMaxColumnNames(maxColumnNames)
                                .updateHasLegacyCounterShards(hasLegacyCounterShards);
        afterAppend(key, currentPosition, RowIndexEntry.create(currentPosition, cf.deletionInfo().getTopLevelDeletion(), columnIndexer.build()));
        return currentPosition;
    }

    /**
     * After failure, attempt to close the index writer and data file before deleting all temp components for the sstable
     */
    public void abort()
    {
<<<<<<< HEAD
        abort(true);
    }
    public void abort(boolean closeBf)
    {
        assert descriptor.type.isTemporary;
        if (iwriter == null && dataFile == null)
            return;
        if (iwriter != null)
        {
            FileUtils.closeQuietly(iwriter.indexFile);
            if (closeBf)
            {
                iwriter.bf.close();
            }
        }
        if (dataFile!= null)
            FileUtils.closeQuietly(dataFile);
=======
        assert descriptor.temporary;
        iwriter.abort();
        dataFile.abort();
>>>>>>> 3679b1bd

        Set<Component> components = SSTable.componentsFor(descriptor);
        try
        {
            if (!components.isEmpty())
                SSTable.delete(descriptor, components);
        }
        catch (FSWriteError e)
        {
            logger.error(String.format("Failed deleting temp components for %s", descriptor), e);
            throw e;
        }
    }

    // we use this method to ensure any managed data we may have retained references to during the write are no
    // longer referenced, so that we do not need to enclose the expensive call to closeAndOpenReader() in a transaction
    public void isolateReferences()
    {
        // currently we only maintain references to first/last/lastWrittenKey from the data provided; all other
        // data retention is done through copying
        first = getMinimalKey(first);
        last = lastWrittenKey = getMinimalKey(last);
    }

    private Descriptor makeTmpLinks()
    {
        // create temp links if they don't already exist
        Descriptor link = descriptor.asType(Descriptor.Type.TEMPLINK);
        if (!new File(link.filenameFor(Component.PRIMARY_INDEX)).exists())
        {
            FileUtils.createHardLink(new File(descriptor.filenameFor(Component.PRIMARY_INDEX)), new File(link.filenameFor(Component.PRIMARY_INDEX)));
            FileUtils.createHardLink(new File(descriptor.filenameFor(Component.DATA)), new File(link.filenameFor(Component.DATA)));
        }
        return link;
    }

    public SSTableReader openEarly(long maxDataAge)
    {
        StatsMetadata sstableMetadata = (StatsMetadata) sstableMetadataCollector.finalizeMetadata(partitioner.getClass().getCanonicalName(),
                                                  metadata.getBloomFilterFpChance(),
                                                  repairedAt).get(MetadataType.STATS);

        // find the max (exclusive) readable key
        DecoratedKey exclusiveUpperBoundOfReadableIndex = iwriter.getMaxReadableKey(0);
        if (exclusiveUpperBoundOfReadableIndex == null)
            return null;

        Descriptor link = makeTmpLinks();
        // open the reader early, giving it a FINAL descriptor type so that it is indistinguishable for other consumers
        SegmentedFile ifile = iwriter.builder.complete(link.filenameFor(Component.PRIMARY_INDEX), FinishType.EARLY);
        SegmentedFile dfile = dbuilder.complete(link.filenameFor(Component.DATA), FinishType.EARLY);
        SSTableReader sstable = SSTableReader.internalOpen(descriptor.asType(Descriptor.Type.FINAL),
                                                           components, metadata,
                                                           partitioner, ifile,
                                                           dfile, iwriter.summary.build(partitioner, exclusiveUpperBoundOfReadableIndex),
                                                           iwriter.bf, maxDataAge, sstableMetadata, SSTableReader.OpenReason.EARLY);

        // now it's open, find the ACTUAL last readable key (i.e. for which the data file has also been flushed)
        sstable.first = getMinimalKey(first);
        sstable.last = getMinimalKey(exclusiveUpperBoundOfReadableIndex);
        DecoratedKey inclusiveUpperBoundOfReadableData = iwriter.getMaxReadableKey(1);
        if (inclusiveUpperBoundOfReadableData == null)
        {
            // Prevent leaving tmplink files on disk
            sstable.releaseReference();
            return null;
        }
        int offset = 2;
        while (true)
        {
            RowIndexEntry indexEntry = sstable.getPosition(inclusiveUpperBoundOfReadableData, SSTableReader.Operator.GT);
            if (indexEntry != null && indexEntry.position <= dataFile.getLastFlushOffset())
                break;
            inclusiveUpperBoundOfReadableData = iwriter.getMaxReadableKey(offset++);
            if (inclusiveUpperBoundOfReadableData == null)
            {
                sstable.releaseReference();
                return null;
            }
        }
        sstable.last = getMinimalKey(inclusiveUpperBoundOfReadableData);
        return sstable;
    }

    public static enum FinishType
    {
        NORMAL(SSTableReader.OpenReason.NORMAL),
        EARLY(SSTableReader.OpenReason.EARLY), // no renaming
        FINISH_EARLY(SSTableReader.OpenReason.NORMAL); // tidy up an EARLY finish
        final SSTableReader.OpenReason openReason;

        FinishType(SSTableReader.OpenReason openReason)
        {
            this.openReason = openReason;
        }
    }

    public SSTableReader closeAndOpenReader()
    {
        return closeAndOpenReader(System.currentTimeMillis());
    }

    public SSTableReader closeAndOpenReader(long maxDataAge)
    {
        return finish(FinishType.NORMAL, maxDataAge, this.repairedAt);
    }

    public SSTableReader finish(FinishType finishType, long maxDataAge, long repairedAt)
    {
        Pair<Descriptor, StatsMetadata> p;

        p = close(finishType, repairedAt);
        Descriptor desc = p.left;
        StatsMetadata metadata = p.right;

        if (finishType == FinishType.EARLY)
            desc = makeTmpLinks();

        // finalize in-memory state for the reader
        SegmentedFile ifile = iwriter.builder.complete(desc.filenameFor(Component.PRIMARY_INDEX), finishType);
        SegmentedFile dfile = dbuilder.complete(desc.filenameFor(Component.DATA), finishType);
        SSTableReader sstable = SSTableReader.internalOpen(desc.asType(Descriptor.Type.FINAL),
                                                           components,
                                                           this.metadata,
                                                           partitioner,
                                                           ifile,
                                                           dfile,
                                                           iwriter.summary.build(partitioner),
                                                           iwriter.bf,
                                                           maxDataAge,
                                                           metadata,
                                                           finishType.openReason);
        sstable.first = getMinimalKey(first);
        sstable.last = getMinimalKey(last);

        switch (finishType)
        {
            case NORMAL: case FINISH_EARLY:
            // try to save the summaries to disk
            sstable.saveSummary(iwriter.builder, dbuilder);
            iwriter = null;
            dbuilder = null;
        }
        return sstable;
    }

    // Close the writer and return the descriptor to the new sstable and it's metadata
    public Pair<Descriptor, StatsMetadata> close()
    {
        return close(FinishType.NORMAL, this.repairedAt);
    }

    private Pair<Descriptor, StatsMetadata> close(FinishType type, long repairedAt)
    {
        switch (type)
        {
            case EARLY: case NORMAL:
            iwriter.close();
            dataFile.close();
        }

        // write sstable statistics
        Map<MetadataType, MetadataComponent> metadataComponents ;
        metadataComponents = sstableMetadataCollector
                             .finalizeMetadata(partitioner.getClass().getCanonicalName(),
                                               metadata.getBloomFilterFpChance(),repairedAt);

        // remove the 'tmp' marker from all components
        Descriptor descriptor = this.descriptor;
        switch (type)
        {
            case NORMAL: case FINISH_EARLY:
            dataFile.writeFullChecksum(descriptor);
            writeMetadata(descriptor, metadataComponents);
            // save the table of components
            SSTable.appendTOC(descriptor, components);
            descriptor = rename(descriptor, components);
        }

        return Pair.create(descriptor, (StatsMetadata) metadataComponents.get(MetadataType.STATS));
    }

    private static void writeMetadata(Descriptor desc, Map<MetadataType, MetadataComponent> components)
    {
        SequentialWriter out = SequentialWriter.open(new File(desc.filenameFor(Component.STATS)));
        try
        {
            desc.getMetadataSerializer().serialize(components, out.stream);
        }
        catch (IOException e)
        {
            out.abort();
            throw new FSWriteError(e, out.getPath());
        }
        finally
        {
            out.close();
        }
    }

    static Descriptor rename(Descriptor tmpdesc, Set<Component> components)
    {
        Descriptor newdesc = tmpdesc.asType(Descriptor.Type.FINAL);
        rename(tmpdesc, newdesc, components);
        return newdesc;
    }

    public static void rename(Descriptor tmpdesc, Descriptor newdesc, Set<Component> components)
    {
        for (Component component : Sets.difference(components, Sets.newHashSet(Component.DATA, Component.SUMMARY)))
        {
            FileUtils.renameWithConfirm(tmpdesc.filenameFor(component), newdesc.filenameFor(component));
        }

        // do -Data last because -Data present should mean the sstable was completely renamed before crash
        FileUtils.renameWithConfirm(tmpdesc.filenameFor(Component.DATA), newdesc.filenameFor(Component.DATA));

        // rename it without confirmation because summary can be available for loadNewSSTables but not for closeAndOpenReader
        FileUtils.renameWithOutConfirm(tmpdesc.filenameFor(Component.SUMMARY), newdesc.filenameFor(Component.SUMMARY));
    }

    public long getFilePointer()
    {
        return dataFile.getFilePointer();
    }

    public long getOnDiskFilePointer()
    {
        return dataFile.getOnDiskFilePointer();
    }

    /**
     * Encapsulates writing the index and filter for an SSTable. The state of this object is not valid until it has been closed.
     */
    class IndexWriter implements Closeable
    {
        private final SequentialWriter indexFile;
        public final SegmentedFile.Builder builder;
        public final IndexSummaryBuilder summary;
        public final IFilter bf;
        private FileMark mark;

        IndexWriter(long keyCount)
        {
            indexFile = SequentialWriter.open(new File(descriptor.filenameFor(Component.PRIMARY_INDEX)));
            builder = SegmentedFile.getBuilder(DatabaseDescriptor.getIndexAccessMode());
            summary = new IndexSummaryBuilder(keyCount, metadata.getMinIndexInterval(), Downsampling.BASE_SAMPLING_LEVEL);
            bf = FilterFactory.getFilter(keyCount, metadata.getBloomFilterFpChance(), true);
        }

        // finds the last (-offset) decorated key that can be guaranteed to occur fully in the flushed portion of the index file
        DecoratedKey getMaxReadableKey(int offset)
        {
            long maxIndexLength = indexFile.getLastFlushOffset();
            return summary.getMaxReadableKey(maxIndexLength, offset);
        }

        public void append(DecoratedKey key, RowIndexEntry indexEntry)
        {
            bf.add(key.getKey());
            long indexPosition = indexFile.getFilePointer();
            try
            {
                ByteBufferUtil.writeWithShortLength(key.getKey(), indexFile.stream);
                metadata.comparator.rowIndexEntrySerializer().serialize(indexEntry, indexFile.stream);
            }
            catch (IOException e)
            {
                throw new FSWriteError(e, indexFile.getPath());
            }

            if (logger.isTraceEnabled())
                logger.trace("wrote index entry: " + indexEntry + " at " + indexPosition);

            summary.maybeAddEntry(key, indexPosition);
            builder.addPotentialBoundary(indexPosition);
        }

        /**
         * Closes the index and bloomfilter, making the public state of this writer valid for consumption.
         */
        public void close()
        {
            if (components.contains(Component.FILTER))
            {
                String path = descriptor.filenameFor(Component.FILTER);
                try
                {
                    // bloom filter
                    FileOutputStream fos = new FileOutputStream(path);
                    DataOutputStreamAndChannel stream = new DataOutputStreamAndChannel(fos);
                    FilterFactory.serialize(bf, stream);
                    stream.flush();
                    fos.getFD().sync();
                    stream.close();
                }
                catch (IOException e)
                {
                    throw new FSWriteError(e, path);
                }
            }

            // index
            long position = indexFile.getFilePointer();
            indexFile.close(); // calls force
            FileUtils.truncate(indexFile.getPath(), position);
        }

        public void abort()
        {
            indexFile.abort();
            bf.close();
        }

        public void mark()
        {
            mark = indexFile.mark();
        }

        public void resetAndTruncate()
        {
            // we can't un-set the bloom filter addition, but extra keys in there are harmless.
            // we can't reset dbuilder either, but that is the last thing called in afterappend so
            // we assume that if that worked then we won't be trying to reset.
            indexFile.resetAndTruncate(mark);
        }

        @Override
        public String toString()
        {
            return "IndexWriter(" + descriptor + ")";
        }
    }
}<|MERGE_RESOLUTION|>--- conflicted
+++ resolved
@@ -339,7 +339,6 @@
      */
     public void abort()
     {
-<<<<<<< HEAD
         abort(true);
     }
     public void abort(boolean closeBf)
@@ -347,21 +346,12 @@
         assert descriptor.type.isTemporary;
         if (iwriter == null && dataFile == null)
             return;
+
         if (iwriter != null)
-        {
-            FileUtils.closeQuietly(iwriter.indexFile);
-            if (closeBf)
-            {
-                iwriter.bf.close();
-            }
-        }
+            iwriter.abort(closeBf);
+
         if (dataFile!= null)
-            FileUtils.closeQuietly(dataFile);
-=======
-        assert descriptor.temporary;
-        iwriter.abort();
-        dataFile.abort();
->>>>>>> 3679b1bd
+            dataFile.abort();
 
         Set<Component> components = SSTable.componentsFor(descriptor);
         try
@@ -553,7 +543,6 @@
         }
         catch (IOException e)
         {
-            out.abort();
             throw new FSWriteError(e, out.getPath());
         }
         finally
@@ -596,7 +585,7 @@
     /**
      * Encapsulates writing the index and filter for an SSTable. The state of this object is not valid until it has been closed.
      */
-    class IndexWriter implements Closeable
+    class IndexWriter
     {
         private final SequentialWriter indexFile;
         public final SegmentedFile.Builder builder;
@@ -638,6 +627,13 @@
 
             summary.maybeAddEntry(key, indexPosition);
             builder.addPotentialBoundary(indexPosition);
+        }
+
+        public void abort(boolean closeBf)
+        {
+            indexFile.abort();
+            if (closeBf)
+                bf.close();
         }
 
         /**
@@ -670,12 +666,6 @@
             FileUtils.truncate(indexFile.getPath(), position);
         }
 
-        public void abort()
-        {
-            indexFile.abort();
-            bf.close();
-        }
-
         public void mark()
         {
             mark = indexFile.mark();
