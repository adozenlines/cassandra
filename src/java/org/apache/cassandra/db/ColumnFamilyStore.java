/**
 * Licensed to the Apache Software Foundation (ASF) under one
 * or more contributor license agreements.  See the NOTICE file
 * distributed with this work for additional information
 * regarding copyright ownership.  The ASF licenses this file
 * to you under the Apache License, Version 2.0 (the
 * "License"); you may not use this file except in compliance
 * with the License.  You may obtain a copy of the License at
 *
 *     http://www.apache.org/licenses/LICENSE-2.0
 *
 * Unless required by applicable law or agreed to in writing, software
 * distributed under the License is distributed on an "AS IS" BASIS,
 * WITHOUT WARRANTIES OR CONDITIONS OF ANY KIND, either express or implied.
 * See the License for the specific language governing permissions and
 * limitations under the License.
 */

package org.apache.cassandra.db;

import java.io.*;
import java.lang.management.ManagementFactory;
import java.nio.ByteBuffer;
import java.util.*;
import java.util.concurrent.*;
import java.util.concurrent.atomic.AtomicInteger;
import java.util.concurrent.atomic.AtomicLong;
import java.util.concurrent.atomic.AtomicReference;
import java.util.concurrent.locks.Lock;
import java.util.concurrent.locks.ReentrantLock;
import java.util.regex.Pattern;
import javax.management.MBeanServer;
import javax.management.ObjectName;

import com.google.common.collect.Iterables;
import org.apache.commons.collections.IteratorUtils;
import org.apache.commons.lang.StringUtils;
import org.slf4j.Logger;
import org.slf4j.LoggerFactory;

import org.apache.cassandra.cache.AutoSavingCache;
import org.apache.cassandra.cache.AutoSavingKeyCache;
import org.apache.cassandra.cache.AutoSavingRowCache;
import org.apache.cassandra.cache.ConcurrentLinkedHashCache;
import org.apache.cassandra.cache.ICache;
import org.apache.cassandra.concurrent.JMXEnabledThreadPoolExecutor;
import org.apache.cassandra.concurrent.NamedThreadFactory;
import org.apache.cassandra.concurrent.StageManager;
import org.apache.cassandra.config.CFMetaData;
import org.apache.cassandra.config.ColumnDefinition;
import org.apache.cassandra.config.ConfigurationException;
import org.apache.cassandra.config.DatabaseDescriptor;
import org.apache.cassandra.db.columniterator.IColumnIterator;
import org.apache.cassandra.db.commitlog.CommitLog;
import org.apache.cassandra.db.commitlog.CommitLogSegment;
import org.apache.cassandra.db.filter.*;
import org.apache.cassandra.db.marshal.AbstractType;
import org.apache.cassandra.db.marshal.BytesType;
import org.apache.cassandra.db.marshal.LocalByPartionerType;
import org.apache.cassandra.dht.*;
import org.apache.cassandra.io.sstable.*;
import org.apache.cassandra.io.util.FileUtils;
import org.apache.cassandra.service.StorageService;
import org.apache.cassandra.thrift.IndexClause;
import org.apache.cassandra.thrift.IndexExpression;
import org.apache.cassandra.thrift.IndexOperator;
import org.apache.cassandra.utils.*;
import org.cliffc.high_scale_lib.NonBlockingHashMap;

public class ColumnFamilyStore implements ColumnFamilyStoreMBean
{
    private static Logger logger = LoggerFactory.getLogger(ColumnFamilyStore.class);

    /*
     * submitFlush first puts [Binary]Memtable.getSortedContents on the flushSorter executor,
     * which then puts the sorted results on the writer executor.  This is because sorting is CPU-bound,
     * and writing is disk-bound; we want to be able to do both at once.  When the write is complete,
     * we turn the writer into an SSTableReader and add it to ssTables_ where it is available for reads.
     *
     * For BinaryMemtable that's about all that happens.  For live Memtables there are two other things
     * that switchMemtable does (which should be the only caller of submitFlush in this case).
     * First, it puts the Memtable into memtablesPendingFlush, where it stays until the flush is complete
     * and it's been added as an SSTableReader to ssTables_.  Second, it adds an entry to commitLogUpdater
     * that waits for the flush to complete, then calls onMemtableFlush.  This allows multiple flushes
     * to happen simultaneously on multicore systems, while still calling onMF in the correct order,
     * which is necessary for replay in case of a restart since CommitLog assumes that when onMF is
     * called, all data up to the given context has been persisted to SSTables.
     */
    private static final ExecutorService flushSorter
            = new JMXEnabledThreadPoolExecutor(Runtime.getRuntime().availableProcessors(),
                                               StageManager.KEEPALIVE,
                                               TimeUnit.SECONDS,
                                               new LinkedBlockingQueue<Runnable>(Runtime.getRuntime().availableProcessors()),
                                               new NamedThreadFactory("FlushSorter"),
                                               "internal");
    private static final ExecutorService flushWriter
            = new JMXEnabledThreadPoolExecutor(DatabaseDescriptor.getFlushWriters(),
                                               StageManager.KEEPALIVE,
                                               TimeUnit.SECONDS,
                                               new LinkedBlockingQueue<Runnable>(DatabaseDescriptor.getFlushQueueSize()),
                                               new NamedThreadFactory("FlushWriter"),
                                               "internal");

    public static final ExecutorService postFlushExecutor = new JMXEnabledThreadPoolExecutor("MemtablePostFlusher");

    static
    {
        if (DatabaseDescriptor.estimatesRealMemtableSize())
        {
            logger.info("Global memtable threshold is enabled at {}MB", DatabaseDescriptor.getTotalMemtableSpaceInMB());
            // (can block if flush queue fills up, so don't put on scheduledTasks)
            StorageService.tasks.scheduleWithFixedDelay(new MeteredFlusher(), 1000, 1000, TimeUnit.MILLISECONDS);
        }
        else
        {
            logger.info("Global memtable threshold is disabled");
        }
    }

    public final Table table;
    public final String columnFamily;
    public final CFMetaData metadata;
    public final IPartitioner partitioner;
    private final String mbeanName;
    private boolean invalid = false;

    /* Memtables and SSTables on disk for this column family */
    private final DataTracker data;

    private volatile int memtableSwitchCount = 0;

    /* This is used to generate the next index for a SSTable */
    private AtomicInteger fileIndexGenerator = new AtomicInteger(0);

    private final ConcurrentSkipListMap<ByteBuffer, ColumnFamilyStore> indexedColumns;

    // TODO binarymemtable ops are not threadsafe (do they need to be?)
    private AtomicReference<BinaryMemtable> binaryMemtable;

    private LatencyTracker readStats = new LatencyTracker();
    private LatencyTracker writeStats = new LatencyTracker();

    // counts of sstables accessed by reads
    private final EstimatedHistogram recentSSTablesPerRead = new EstimatedHistogram(35);
    private final EstimatedHistogram sstablesPerRead = new EstimatedHistogram(35);

    private static final int INTERN_CUTOFF = 256;
    public final ConcurrentMap<ByteBuffer, ByteBuffer> internedNames = new NonBlockingHashMap<ByteBuffer, ByteBuffer>();

    /* These are locally held copies to be changed from the config during runtime */
    private volatile DefaultInteger minCompactionThreshold;
    private volatile DefaultInteger maxCompactionThreshold;
    private volatile DefaultInteger memtime;
    private volatile DefaultInteger memsize;
    private volatile DefaultDouble memops;
    private volatile DefaultInteger rowCacheSaveInSeconds;
    private volatile DefaultInteger keyCacheSaveInSeconds;

    /** Lock to allow migrations to block all flushing, so we can be sure not to write orphaned data files */
    public final Lock flushLock = new ReentrantLock();

    public static enum CacheType
    {
        KEY_CACHE_TYPE("KeyCache"),
        ROW_CACHE_TYPE("RowCache");

        public final String name;

        private CacheType(String name)
        {
            this.name = name;
        }

        @Override
        public String toString()
        {
            return name;
        }
    }

    public final AutoSavingCache<Pair<Descriptor,DecoratedKey>, Long> keyCache;
    public final AutoSavingCache<DecoratedKey, ColumnFamily> rowCache;


    /** ratio of in-memory memtable size, to serialized size */
    volatile double liveRatio = 1.0;
    /** ops count last time we computed liveRatio */
    private final AtomicLong liveRatioComputedAt = new AtomicLong(32);

    public void reload()
    {
        // metadata object has been mutated directly. make all the members jibe with new settings.
        
        // only update these runtime-modifiable settings if they have not been modified.
        if (!minCompactionThreshold.isModified())
            for (ColumnFamilyStore cfs : concatWithIndexes())
                cfs.minCompactionThreshold = new DefaultInteger(metadata.getMinCompactionThreshold());
        if (!maxCompactionThreshold.isModified())
            for (ColumnFamilyStore cfs : concatWithIndexes())
                cfs.maxCompactionThreshold = new DefaultInteger(metadata.getMaxCompactionThreshold());
        if (!memtime.isModified())
            for (ColumnFamilyStore cfs : concatWithIndexes())
                cfs.memtime = new DefaultInteger(metadata.getMemtableFlushAfterMins());
        if (!memsize.isModified())
            for (ColumnFamilyStore cfs : concatWithIndexes())
                cfs.memsize = new DefaultInteger(metadata.getMemtableThroughputInMb());
        if (!memops.isModified())
            for (ColumnFamilyStore cfs : concatWithIndexes())
                cfs.memops = new DefaultDouble(metadata.getMemtableOperationsInMillions());
        if (!rowCacheSaveInSeconds.isModified())
            rowCacheSaveInSeconds = new DefaultInteger(metadata.getRowCacheSavePeriodInSeconds());
        if (!keyCacheSaveInSeconds.isModified())
            keyCacheSaveInSeconds = new DefaultInteger(metadata.getKeyCacheSavePeriodInSeconds());
        
        updateCacheSizes();
        scheduleCacheSaving(rowCacheSaveInSeconds.value(), keyCacheSaveInSeconds.value());
        
        // figure out what needs to be added and dropped.
        // future: if/when we have modifiable settings for secondary indexes, they'll need to be handled here.
        for (ByteBuffer indexedColumn : indexedColumns.keySet())
        {
            if (!metadata.getColumn_metadata().containsKey(indexedColumn))
                removeIndex(indexedColumn);
        }

        for (ColumnDefinition cdef : metadata.getColumn_metadata().values())
            if (cdef.getIndexType() != null && !indexedColumns.containsKey(cdef.name))
                addIndex(cdef);
    }

    void removeIndex(ByteBuffer indexedColumn)
    {
        ColumnFamilyStore indexCfs = indexedColumns.remove(indexedColumn);
        if (indexCfs == null)
        {
            logger.debug("index {} already removed; ignoring", ByteBufferUtil.bytesToHex(indexedColumn));
            return;
        }
        indexCfs.unregisterMBean();
        SystemTable.setIndexRemoved(metadata.ksName, indexCfs.columnFamily);
        indexCfs.removeAllSSTables();
    }

    private ColumnFamilyStore(Table table, String columnFamilyName, IPartitioner partitioner, int generation, CFMetaData metadata)
    {
        assert metadata != null : "null metadata for " + table + ":" + columnFamilyName;
        this.table = table;
        columnFamily = columnFamilyName; 
        this.metadata = metadata;
        this.minCompactionThreshold = new DefaultInteger(metadata.getMinCompactionThreshold());
        this.maxCompactionThreshold = new DefaultInteger(metadata.getMaxCompactionThreshold());
        this.memtime = new DefaultInteger(metadata.getMemtableFlushAfterMins());
        this.memsize = new DefaultInteger(metadata.getMemtableThroughputInMb());
        this.memops = new DefaultDouble(metadata.getMemtableOperationsInMillions());
        this.rowCacheSaveInSeconds = new DefaultInteger(metadata.getRowCacheSavePeriodInSeconds());
        this.keyCacheSaveInSeconds = new DefaultInteger(metadata.getKeyCacheSavePeriodInSeconds());
        this.partitioner = partitioner;
        fileIndexGenerator.set(generation);
        binaryMemtable = new AtomicReference<BinaryMemtable>(new BinaryMemtable(this));

        if (logger.isDebugEnabled())
            logger.debug("Starting CFS {}", columnFamily);

        ICache<Pair<Descriptor, DecoratedKey>, Long> kc = ConcurrentLinkedHashCache.create(0);
        keyCache = new AutoSavingKeyCache<Pair<Descriptor, DecoratedKey>, Long>(kc, table.name, columnFamilyName);
        ICache<DecoratedKey, ColumnFamily> rc = metadata.getRowCacheProvider().create(0);        
        rowCache = new AutoSavingRowCache<DecoratedKey, ColumnFamily>(rc, table.name, columnFamilyName);

        // scan for sstables corresponding to this cf and load them
        data = new DataTracker(this);
        Set<DecoratedKey> savedKeys = keyCache.readSaved();
        List<SSTableReader> sstables = new ArrayList<SSTableReader>();
        for (Map.Entry<Descriptor,Set<Component>> sstableFiles : files(table.name, columnFamilyName, false).entrySet())
        {
            SSTableReader sstable;
            try
            {
                sstable = SSTableReader.open(sstableFiles.getKey(), sstableFiles.getValue(), savedKeys, data, metadata, this.partitioner);
            }
            catch (FileNotFoundException ex)
            {
                logger.error("Missing sstable component in " + sstableFiles + "; skipped because of " + ex.getMessage());
                continue;
            }
            catch (IOException ex)
            {
                logger.error("Corrupt sstable " + sstableFiles + "; skipped", ex);
                continue;
            }
            sstables.add(sstable);
        }
        data.addSSTables(sstables);

        // create the private ColumnFamilyStores for the secondary column indexes
        indexedColumns = new ConcurrentSkipListMap<ByteBuffer, ColumnFamilyStore>(getComparator());
        for (ColumnDefinition info : metadata.getColumn_metadata().values())
        {
            if (info.getIndexType() != null)
                addIndex(info);
        }

        // register the mbean
        String type = this.partitioner instanceof LocalPartitioner ? "IndexColumnFamilies" : "ColumnFamilies";
        mbeanName = "org.apache.cassandra.db:type=" + type + ",keyspace=" + this.table.name + ",columnfamily=" + columnFamily;
        try
        {
            MBeanServer mbs = ManagementFactory.getPlatformMBeanServer();
            ObjectName nameObj = new ObjectName(mbeanName);
            mbs.registerMBean(this, nameObj);
        }
        catch (Exception e)
        {
            throw new RuntimeException(e);
        }
    }

    public Future<?> addIndex(final ColumnDefinition info)
    {
        assert info.getIndexType() != null;

        // create the index CFS
        IPartitioner rowPartitioner = StorageService.getPartitioner();
        AbstractType columnComparator = (rowPartitioner instanceof OrderPreservingPartitioner || rowPartitioner instanceof ByteOrderedPartitioner)
                                        ? BytesType.instance
                                        : new LocalByPartionerType(StorageService.getPartitioner());
        final CFMetaData indexedCfMetadata = CFMetaData.newIndexMetadata(metadata, info, columnComparator);
        ColumnFamilyStore indexedCfs = ColumnFamilyStore.createColumnFamilyStore(table,
                                                                                 indexedCfMetadata.cfName,
                                                                                 new LocalPartitioner(metadata.getColumn_metadata().get(info.name).getValidator()),
                                                                                 indexedCfMetadata);

        // link in indexedColumns.  this means that writes will add new data to the index immediately,
        // so we don't have to lock everything while we do the build.  it's up to the operator to wait
        // until the index is actually built before using in queries.
        if (indexedColumns.putIfAbsent(info.name, indexedCfs) != null)
            return null;

        // if we're just linking in the index to indexedColumns on an already-built index post-restart, we're done
        if (indexedCfs.isIndexBuilt())
            return null;

        // build it asynchronously; addIndex gets called by CFS open and schema update, neither of which
        // we want to block for a long period.  (actual build is serialized on CompactionManager.)
        Runnable runnable = new Runnable()
        {
            public void run()
            {
                try
                {
                    forceBlockingFlush();
                }
                catch (ExecutionException e)
                {
                    throw new RuntimeException(e);
                }
                catch (InterruptedException e)
                {
                    throw new AssertionError(e);
                }
                buildSecondaryIndexes(getSSTables(), FBUtilities.singleton(info.name));
                SystemTable.setIndexBuilt(table.name, indexedCfMetadata.cfName);
            }
        };
        FutureTask<?> f = new FutureTask<Object>(runnable, null);
        new Thread(f, "Create index " + indexedCfMetadata.cfName).start();
        return f;
    }

    public void buildSecondaryIndexes(Collection<SSTableReader> sstables, SortedSet<ByteBuffer> columns)
    {
        logger.info(String.format("Submitting index build of %s for data in %s",
                                  metadata.comparator.getString(columns), StringUtils.join(sstables, ", ")));
        Table.IndexBuilder builder = table.createIndexBuilder(this, columns, new ReducingKeyIterator(sstables));
        Future future = CompactionManager.instance.submitIndexBuild(this, builder);
        try
        {
            future.get();
            for (ByteBuffer column : columns)
                getIndexedColumnFamilyStore(column).forceBlockingFlush();
        }
        catch (InterruptedException e)
        {
            throw new AssertionError(e);
        }
        catch (ExecutionException e)
        {
            throw new RuntimeException(e);
        }
        logger.info("Index build of " + metadata.comparator.getString(columns) + " complete");
    }

    // called when dropping or renaming a CF. Performs mbean housekeeping and invalidates CFS to other operations.
    void unregisterMBean()
    {
        try
        {
            invalid = true;   
            MBeanServer mbs = ManagementFactory.getPlatformMBeanServer();
            ObjectName nameObj = new ObjectName(mbeanName);
            if (mbs.isRegistered(nameObj))
                mbs.unregisterMBean(nameObj);
            for (ColumnFamilyStore index : indexedColumns.values())
                index.unregisterMBean();
        }
        catch (Exception e)
        {
            // this shouldn't block anything.
            logger.warn(e.getMessage(), e);
        }
    }

    public long getMinRowSize()
    {
        return data.getMinRowSize();
    }

    public long getMaxRowSize()
    {
        return data.getMaxRowSize();
    }

    public long getMeanRowSize()
    {
        return data.getMeanRowSize();
    }

    public int getMeanColumns()
    {
        return data.getMeanColumns();
    }

    public static ColumnFamilyStore createColumnFamilyStore(Table table, String columnFamily)
    {
        return createColumnFamilyStore(table, columnFamily, StorageService.getPartitioner(), DatabaseDescriptor.getCFMetaData(table.name, columnFamily));
    }

    public static synchronized ColumnFamilyStore createColumnFamilyStore(Table table, String columnFamily, IPartitioner partitioner, CFMetaData metadata)
    {
        // get the max generation number, to prevent generation conflicts
        List<Integer> generations = new ArrayList<Integer>();
        for (Descriptor desc : files(table.name, columnFamily, true).keySet())
        {
            generations.add(desc.generation);
            if (desc.isFromTheFuture())
            {
                throw new RuntimeException(String.format("Can't open sstables from the future! Current version %s, found file: %s",
                                                         Descriptor.CURRENT_VERSION, desc));
            }
        }
        Collections.sort(generations);
        int value = (generations.size() > 0) ? (generations.get(generations.size() - 1)) : 0;

        return new ColumnFamilyStore(table, columnFamily, partitioner, value, metadata);
    }
    
    /**
     * Removes unnecessary files from the cf directory at startup: these include temp files, orphans, zero-length files
     * and compacted sstables. Files that cannot be recognized will be ignored.
     * @return A list of Descriptors that were removed.
     */
    public static void scrubDataDirectories(String table, String columnFamily)
    {
        for (Map.Entry<Descriptor,Set<Component>> sstableFiles : files(table, columnFamily, true).entrySet())
        {
            Descriptor desc = sstableFiles.getKey();
            Set<Component> components = sstableFiles.getValue();

            if (components.contains(Component.COMPACTED_MARKER) || desc.temporary)
            {
                SSTable.delete(desc, components);
                continue;
            }

            File dataFile = new File(desc.filenameFor(Component.DATA));
            if (components.contains(Component.DATA) && dataFile.length() > 0)
                // everything appears to be in order... moving on.
                continue;

            // missing the DATA file! all components are orphaned
            logger.warn("Removing orphans for {}: {}", desc, components);
            for (Component component : components)
            {
                try
                {
                    FileUtils.deleteWithConfirm(desc.filenameFor(component));
                }
                catch (IOException e)
                {
                    throw new IOError(e);
                }
            }
        }

        // cleanup incomplete saved caches
        Pattern tmpCacheFilePattern = Pattern.compile(table + "-" + columnFamily + "-(Key|Row)Cache.*\\.tmp$");
        File dir = new File(DatabaseDescriptor.getSavedCachesLocation());

        if (dir.exists())
        {
            assert dir.isDirectory();
            for (File file : dir.listFiles())
                if (tmpCacheFilePattern.matcher(file.getName()).matches())
                    if (!file.delete())
                        logger.warn("could not delete " + file.getAbsolutePath());
        }
        
        // also clean out any index leftovers.
        CFMetaData cfm = DatabaseDescriptor.getCFMetaData(table, columnFamily);
        if (cfm != null) // secondary indexes aren't stored in DD.
        {
            for (ColumnDefinition def : cfm.getColumn_metadata().values())
                scrubDataDirectories(table, CFMetaData.indexName(cfm.cfName, def));
        }
    }

    // must be called after all sstables are loaded since row cache merges all row versions
    public void initCaches()
    {
        long start = System.currentTimeMillis();
        // results are sorted on read (via treeset) because there are few reads and many writes and reads only happen at startup
        for (DecoratedKey key : rowCache.readSaved())
            cacheRow(key);
        if (rowCache.size() > 0)
            logger.info(String.format("completed loading (%d ms; %d keys) row cache for %s.%s",
                                      System.currentTimeMillis()-start,
                                      rowCache.size(),
                                      table.name,
                                      columnFamily));

        scheduleCacheSaving(metadata.getRowCacheSavePeriodInSeconds(), metadata.getKeyCacheSavePeriodInSeconds());
    }

    public void scheduleCacheSaving(int rowCacheSavePeriodInSeconds, int keyCacheSavePeriodInSeconds)
    {
        keyCache.scheduleSaving(keyCacheSavePeriodInSeconds);
        rowCache.scheduleSaving(rowCacheSavePeriodInSeconds);
    }

    public AutoSavingCache<Pair<Descriptor,DecoratedKey>, Long> getKeyCache()
    {
        return keyCache;
    }

    /**
     * Collects a map of sstable components.
     */
    private static Map<Descriptor,Set<Component>> files(String keyspace, final String columnFamily, final boolean includeCompacted)
    {
        final Map<Descriptor,Set<Component>> sstables = new HashMap<Descriptor,Set<Component>>();
        for (String directory : DatabaseDescriptor.getAllDataFileLocationsForTable(keyspace))
        {
            // NB: we never "accept" a file in the FilenameFilter sense: they are added to the sstable map
            new File(directory).list(new FilenameFilter()
            {
                public boolean accept(File dir, String name)
                {
                    Pair<Descriptor,Component> component = SSTable.tryComponentFromFilename(dir, name);
                    if (component != null && component.left.cfname.equals(columnFamily))
                    {
                        if (includeCompacted || !new File(component.left.filenameFor(Component.COMPACTED_MARKER)).exists())
                        {
                            Set<Component> components = sstables.get(component.left);
                            if (components == null)
                            {
                                components = new HashSet<Component>();
                                sstables.put(component.left, components);
                            }
                            components.add(component.right);
                        }
                        else
                            logger.debug("not including compacted sstable " + component.left.cfname + "-" + component.left.generation);
                    }
                    return false;
                }
            });
        }
        return sstables;
    }

    /**
     * @return the name of the column family
     */
    public String getColumnFamilyName()
    {
        return columnFamily;
    }

    /*
     * @return a temporary file name for an sstable.
     * When the sstable object is closed, it will be renamed to a non-temporary
     * format, so incomplete sstables can be recognized and removed on startup.
     */
    public String getFlushPath(long estimatedSize, String version)
    {
        String location = table.getDataFileLocation(estimatedSize);
        if (location == null)
            throw new RuntimeException("Insufficient disk space to flush " + estimatedSize + " bytes");
        return getTempSSTablePath(location, version);
    }

    public String getTempSSTablePath(String directory, String version)
    {
        Descriptor desc = new Descriptor(version,
                                         new File(directory),
                                         table.name,
                                         columnFamily,
                                         fileIndexGenerator.incrementAndGet(),
                                         true);
        return desc.filenameFor(Component.DATA);
    }

    public String getTempSSTablePath(String directory)
    {
        return getTempSSTablePath(directory, Descriptor.CURRENT_VERSION);
    }

    /** flush the given memtable and swap in a new one for its CFS, if it hasn't been frozen already.  threadsafe. */
    Future<?> maybeSwitchMemtable(Memtable oldMemtable, final boolean writeCommitLog)
    {
        if (oldMemtable.isFrozen())
        {
            logger.debug("memtable is already frozen; another thread must be flushing it");
            return null;
        }

        /*
         * If we can get the writelock, that means no new updates can come in and
         * all ongoing updates to memtables have completed. We can get the tail
         * of the log and use it as the starting position for log replay on recovery.
         *
         * This is why we Table.flusherLock needs to be global instead of per-Table:
         * we need to schedule discardCompletedSegments calls in the same order as their
         * contexts (commitlog position) were read, even though the flush executor
         * is multithreaded.
         */
        Table.switchLock.writeLock().lock();
        try
        {
            if (oldMemtable.isFrozen())
            {
                logger.debug("memtable is already frozen; another thread must be flushing it");
                return null;
            }

            assert getMemtableThreadSafe() == oldMemtable;
            oldMemtable.freeze();
            final CommitLogSegment.CommitLogContext ctx = writeCommitLog ? CommitLog.instance.getContext() : null;

            // submit the memtable for any indexed sub-cfses, and our own.
            List<ColumnFamilyStore> icc = new ArrayList<ColumnFamilyStore>(indexedColumns.size());
            // don't assume that this.memtable is dirty; forceFlush can bring us here during index build even if it is not
            for (ColumnFamilyStore cfs : concatWithIndexes())
            {
                if (!cfs.getMemtableThreadSafe().isClean())
                    icc.add(cfs);
            }
            final CountDownLatch latch = new CountDownLatch(icc.size());
            for (ColumnFamilyStore cfs : icc)
                submitFlush(cfs.data.switchMemtable(), latch);

            // we marked our memtable as frozen as part of the concurrency control,
            // so even if there was nothing to flush we need to switch it out
            if (!icc.contains(this))
                data.renewMemtable();

            if (memtableSwitchCount == Integer.MAX_VALUE)
                memtableSwitchCount = 0;
            memtableSwitchCount++;

            // when all the memtables have been written, including for indexes, mark the flush in the commitlog header.
            // a second executor makes sure the onMemtableFlushes get called in the right order,
            // while keeping the wait-for-flush (future.get) out of anything latency-sensitive.
            return postFlushExecutor.submit(new WrappedRunnable()
            {
                public void runMayThrow() throws InterruptedException, IOException
                {
                    latch.await();
                    if (writeCommitLog)
                    {
                        // if we're not writing to the commit log, we are replaying the log, so marking
                        // the log header with "you can discard anything written before the context" is not valid
                        CommitLog.instance.discardCompletedSegments(metadata.cfId, ctx);
                    }
                }
            });
        }
        finally
        {
            Table.switchLock.writeLock().unlock();
        }
    }

    public boolean isDropped()
    {
        return isIndex()
               ? DatabaseDescriptor.getCFMetaData(table.name, getParentColumnfamily()) == null
               : DatabaseDescriptor.getCFMetaData(metadata.cfId) == null;
    }

    void switchBinaryMemtable(DecoratedKey key, ByteBuffer buffer)
    {
        binaryMemtable.set(new BinaryMemtable(this));
        binaryMemtable.get().put(key, buffer);
    }

    public void forceFlushIfExpired()
    {
        if (getMemtableThreadSafe().isExpired())
            forceFlush();
    }

    public Future<?> forceFlush()
    {
        // during index build, 2ary index memtables can be dirty even if parent is not.  if so,
        // we want flushLargestMemtables to flush the 2ary index ones too.
        boolean clean = true;
        for (ColumnFamilyStore cfs : concatWithIndexes())
            clean &= cfs.getMemtableThreadSafe().isClean();

        if (clean)
        {
            logger.debug("forceFlush requested but everything is clean");
            return null;
        }

        return maybeSwitchMemtable(getMemtableThreadSafe(), true);
    }

    public void forceBlockingFlush() throws ExecutionException, InterruptedException
    {
        Future<?> future = forceFlush();
        if (future != null)
            future.get();
    }

    public void forceFlushBinary()
    {
        if (binaryMemtable.get().isClean())
            return;

        submitFlush(binaryMemtable.get(), new CountDownLatch(1));
    }

    public void updateRowCache(DecoratedKey key, ColumnFamily columnFamily)
    {
        if (rowCache.isPutCopying())
        {
            invalidateCachedRow(key);
        }
        else
        {
            ColumnFamily cachedRow = getRawCachedRow(key);
            if (cachedRow != null)
                cachedRow.addAll(columnFamily);
        }
    }

    /**
     * Insert/Update the column family for this key.
     * Caller is responsible for acquiring Table.flusherLock!
     * param @ lock - lock that needs to be used.
     * param @ key - key for update/insert
     * param @ columnFamily - columnFamily changes
     */
    Memtable apply(DecoratedKey key, ColumnFamily columnFamily)
    {
        long start = System.nanoTime();

        Memtable mt = getMemtableThreadSafe();
        boolean flushRequested = mt.isThresholdViolated();
        mt.put(key, columnFamily);
        updateRowCache(key, columnFamily);
        writeStats.addNano(System.nanoTime() - start);

        if (DatabaseDescriptor.estimatesRealMemtableSize())
        {
            while (true)
            {
                long last = liveRatioComputedAt.get();
                long operations = writeStats.getOpCount();
                if (operations < 2 * last)
                    break;
                if (liveRatioComputedAt.compareAndSet(last, operations))
                {
                    logger.debug("computing liveRatio of {} at {} ops", this, operations);
                    mt.updateLiveRatio();
                }
            }
        }

        return flushRequested ? mt : null;
    }

    /*
     * Insert/Update the column family for this key. param @ lock - lock that
     * Caller is responsible for acquiring Table.flusherLock!
     * param @ lock - lock that needs to be used.
     * needs to be used. param @ key - key for update/insert param @
     * columnFamily - columnFamily changes
     */
    void applyBinary(DecoratedKey key, ByteBuffer buffer)
    {
        long start = System.nanoTime();
        binaryMemtable.get().put(key, buffer);
        writeStats.addNano(System.nanoTime() - start);
    }

    public static ColumnFamily removeDeletedCF(ColumnFamily cf, int gcBefore)
    {
        // in case of a timestamp tie, tombstones get priority over non-tombstones.
        // (we want this to be deterministic to avoid confusion.)
        if (cf.getColumnCount() == 0 && cf.getLocalDeletionTime() <= gcBefore)
            return null;
        return cf;
    }

    /*
     This is complicated because we need to preserve deleted columns, supercolumns, and columnfamilies
     until they have been deleted for at least GC_GRACE_IN_SECONDS.  But, we do not need to preserve
     their contents; just the object itself as a "tombstone" that can be used to repair other
     replicas that do not know about the deletion.
     */
    public static ColumnFamily removeDeleted(ColumnFamily cf, int gcBefore)
    {
        if (cf == null)
        {
            return null;
        }

        removeDeletedColumnsOnly(cf, gcBefore);
        return removeDeletedCF(cf, gcBefore);
    }

    private static void removeDeletedColumnsOnly(ColumnFamily cf, int gcBefore)
    {
        if (cf.isSuper())
            removeDeletedSuper(cf, gcBefore);
        else
            removeDeletedStandard(cf, gcBefore);
    }

    private static void removeDeletedStandard(ColumnFamily cf, int gcBefore)
    {
        for (Map.Entry<ByteBuffer, IColumn> entry : cf.getColumnsMap().entrySet())
        {
            ByteBuffer cname = entry.getKey();
            IColumn c = entry.getValue();
            // remove columns if
            // (a) the column itself is tombstoned or
            // (b) the CF is tombstoned and the column is not newer than it
            if ((c.isMarkedForDelete() && c.getLocalDeletionTime() <= gcBefore)
                || c.timestamp() <= cf.getMarkedForDeleteAt())
            {
                cf.remove(cname);
            }
        }
    }

    private static void removeDeletedSuper(ColumnFamily cf, int gcBefore)
    {
        // TODO assume deletion means "most are deleted?" and add to clone, instead of remove from original?
        // this could be improved by having compaction, or possibly even removeDeleted, r/m the tombstone
        // once gcBefore has passed, so if new stuff is added in it doesn't used the wrong algorithm forever
        for (Map.Entry<ByteBuffer, IColumn> entry : cf.getColumnsMap().entrySet())
        {
            SuperColumn c = (SuperColumn) entry.getValue();
            long minTimestamp = Math.max(c.getMarkedForDeleteAt(), cf.getMarkedForDeleteAt());
            for (IColumn subColumn : c.getSubColumns())
            {
                // remove subcolumns if
                // (a) the subcolumn itself is tombstoned or
                // (b) the supercolumn is tombstoned and the subcolumn is not newer than it
                if (subColumn.timestamp() <= minTimestamp
                    || (subColumn.isMarkedForDelete() && subColumn.getLocalDeletionTime() <= gcBefore))
                {
                    c.remove(subColumn.name());
                }
            }
            if (c.getSubColumns().isEmpty() && c.getLocalDeletionTime() <= gcBefore)
            {
                cf.remove(c.name());
            }
        }
    }

    /**
     * Uses bloom filters to check if key may be present in any sstable in this
     * ColumnFamilyStore, minus a set of provided ones.
     *
     * Because BFs are checked, negative returns ensure that the key is not
     * present in the checked SSTables, but positive ones doesn't ensure key
     * presence.
     */
    public boolean isKeyInRemainingSSTables(DecoratedKey key, Set<? extends SSTable> sstablesToIgnore)
    {
        for (SSTableReader sstable : data.getSSTables())
        {
            if (!sstablesToIgnore.contains(sstable) && sstable.getBloomFilter().isPresent(key.key))
                return true;
        }
        return false;
    }

    /*
     * Called after a BinaryMemtable flushes its in-memory data, or we add a file
     * via bootstrap. This information is cached in the ColumnFamilyStore.
     * This is useful for reads because the ColumnFamilyStore first looks in
     * the in-memory store and the into the disk to find the key. If invoked
     * during recoveryMode the onMemtableFlush() need not be invoked.
     *
     * param @ filename - filename just flushed to disk
     */
    public void addSSTable(SSTableReader sstable)
    {
        assert sstable.getColumnFamilyName().equals(columnFamily);
        data.addStreamedSSTable(sstable);
        CompactionManager.instance.submitMinorIfNeeded(this);
    }

    /*
     * Add up all the files sizes this is the worst case file
     * size for compaction of all the list of files given.
     */
    long getExpectedCompactedFileSize(Iterable<SSTableReader> sstables)
    {
        long expectedFileSize = 0;
        for (SSTableReader sstable : sstables)
        {
            long size = sstable.length();
            expectedFileSize = expectedFileSize + size;
        }
        return expectedFileSize;
    }

    /*
     *  Find the maximum size file in the list .
     */
    SSTableReader getMaxSizeFile(Iterable<SSTableReader> sstables)
    {
        long maxSize = 0L;
        SSTableReader maxFile = null;
        for (SSTableReader sstable : sstables)
        {
            if (sstable.length() > maxSize)
            {
                maxSize = sstable.length();
                maxFile = sstable;
            }
        }
        return maxFile;
    }

    public void forceCleanup(NodeId.OneShotRenewer renewer) throws ExecutionException, InterruptedException
    {
        CompactionManager.instance.performCleanup(ColumnFamilyStore.this, renewer);
    }

    public void scrub() throws ExecutionException, InterruptedException
    {
        snapshotWithoutFlush("pre-scrub-" + System.currentTimeMillis());
        CompactionManager.instance.performScrub(ColumnFamilyStore.this);
    }

    void markCompacted(Collection<SSTableReader> sstables)
    {
        data.markCompacted(sstables);
    }

    boolean isCompleteSSTables(Collection<SSTableReader> sstables)
    {
        return data.getSSTables().equals(new HashSet<SSTableReader>(sstables));
    }

    void replaceCompactedSSTables(Collection<SSTableReader> sstables, Iterable<SSTableReader> replacements)
    {
        data.replaceCompactedSSTables(sstables, replacements);
    }

    void replaceFlushed(Memtable memtable, SSTableReader sstable)
    {
        data.replaceFlushed(memtable, sstable);
        CompactionManager.instance.submitMinorIfNeeded(this);
    }

    public boolean isInvalid()
    {
        return invalid;
    }

    public void removeAllSSTables()
    {
        data.removeAllSSTables();
        for (ColumnFamilyStore indexedCfs : indexedColumns.values())
        {
            indexedCfs.removeAllSSTables();
        }
    }

    /**
     * submits flush sort on the flushSorter executor, which will in turn submit to flushWriter when sorted.
     * TODO because our executors use CallerRunsPolicy, when flushSorter fills up, no writes will proceed
     * because the next flush will start executing on the caller, mutation-stage thread that has the
     * flush write lock held.  (writes aquire this as a read lock before proceeding.)
     * This is good, because it backpressures flushes, but bad, because we can't write until that last
     * flushing thread finishes sorting, which will almost always be longer than any of the flushSorter threads proper
     * (since, by definition, it started last).
     */
    void submitFlush(IFlushable flushable, CountDownLatch latch)
    {
        logger.info("Enqueuing flush of {}", flushable);
        flushable.flushAndSignal(latch, flushSorter, flushWriter);
    }

    public long getMemtableColumnsCount()
    {
        return getMemtableThreadSafe().getOperations();
    }

    public long getMemtableDataSize()
    {
        return getMemtableThreadSafe().getLiveSize();
    }

    public long getTotalMemtableLiveSize()
    {
        long total = 0;
        for (ColumnFamilyStore cfs : concatWithIndexes())
            total += cfs.getMemtableThreadSafe().getLiveSize();
        return total;
    }

    public int getMemtableSwitchCount()
    {
        return memtableSwitchCount;
    }

    /**
     * get the current memtable in a threadsafe fashion.  note that simply "return memtable_" is
     * incorrect; you need to lock to introduce a thread safe happens-before ordering.
     *
     * do NOT use this method to do either a put or get on the memtable object, since it could be
     * flushed in the meantime (and its executor terminated).
     *
     * also do NOT make this method public or it will really get impossible to reason about these things.
     * @return
     */
    private Memtable getMemtableThreadSafe()
    {
        return data.getMemtable();
    }

    /**
     * Package protected for access from the CompactionManager.
     */
    DataTracker getDataTracker()
    {
        return data;
    }

    public Collection<SSTableReader> getSSTables()
    {
        return data.getSSTables();
    }

    public long[] getRecentSSTablesPerReadHistogram()
    {
        return recentSSTablesPerRead.getBuckets(true);
    }

    public long[] getSSTablesPerReadHistogram()
    {
        return sstablesPerRead.getBuckets(false);
    }

    public long getReadCount()
    {
        return readStats.getOpCount();
    }

    public double getRecentReadLatencyMicros()
    {
        return readStats.getRecentLatencyMicros();
    }

    public long[] getLifetimeReadLatencyHistogramMicros()
    {
        return readStats.getTotalLatencyHistogramMicros();
    }

    public long[] getRecentReadLatencyHistogramMicros()
    {
        return readStats.getRecentLatencyHistogramMicros();
    }

    public long getTotalReadLatencyMicros()
    {
        return readStats.getTotalLatencyMicros();
    }

// TODO this actually isn't a good meature of pending tasks
    public int getPendingTasks()
    {
        return Table.switchLock.getQueueLength();
    }

    public long getWriteCount()
    {
        return writeStats.getOpCount();
    }

    public long getTotalWriteLatencyMicros()
    {
        return writeStats.getTotalLatencyMicros();
    }

    public double getRecentWriteLatencyMicros()
    {
        return writeStats.getRecentLatencyMicros();
    }

    public long[] getLifetimeWriteLatencyHistogramMicros()
    {
        return writeStats.getTotalLatencyHistogramMicros();
    }

    public long[] getRecentWriteLatencyHistogramMicros()
    {
        return writeStats.getRecentLatencyHistogramMicros();
    }

    public ColumnFamily getColumnFamily(DecoratedKey key, QueryPath path, ByteBuffer start, ByteBuffer finish, boolean reversed, int limit)
    {
        return getColumnFamily(QueryFilter.getSliceFilter(key, path, start, finish, reversed, limit));
    }

    /**
     * get a list of columns starting from a given column, in a specified order.
     * only the latest version of a column is returned.
     * @return null if there is no data and no tombstones; otherwise a ColumnFamily
     */
    public ColumnFamily getColumnFamily(QueryFilter filter)
    {
        return getColumnFamily(filter, gcBefore());
    }

    public int gcBefore()
    {
        return (int) (System.currentTimeMillis() / 1000) - metadata.getGcGraceSeconds();
    }

    private ColumnFamily cacheRow(DecoratedKey key)
    {
        ColumnFamily cached;
        if ((cached = rowCache.get(key)) == null)
        {
            cached = getTopLevelColumns(QueryFilter.getIdentityFilter(key, new QueryPath(columnFamily)), Integer.MIN_VALUE);
            if (cached == null)
                return null;

            if (!rowCache.isPutCopying())
            {
                // make a deep copy of column data so we don't keep references to direct buffers, which
                // would prevent munmap post-compaction.
                for (IColumn column : cached.getSortedColumns())
                {
                    cached.remove(column.name());
                    cached.addColumn(column.localCopy(this));
                }
            }

            // avoid keeping a permanent reference to the original key buffer
            rowCache.put(new DecoratedKey(key.token, ByteBufferUtil.clone(key.key)), cached);
        }
        return cached;
    }

    private ColumnFamily getColumnFamily(QueryFilter filter, int gcBefore)
    {
        assert columnFamily.equals(filter.getColumnFamilyName()) : filter.getColumnFamilyName();

        long start = System.nanoTime();
        try
        {
            if (rowCache.getCapacity() == 0)
            {
                ColumnFamily cf = getTopLevelColumns(filter, gcBefore);
                         
                // TODO this is necessary because when we collate supercolumns together, we don't check
                // their subcolumns for relevance, so we need to do a second prune post facto here.
                return cf.isSuper() ? removeDeleted(cf, gcBefore) : removeDeletedCF(cf, gcBefore);
            }

            ColumnFamily cached = cacheRow(filter.key);
            if (cached == null)
                return null;
 
            return filterColumnFamily(cached, filter, gcBefore);
        }
        finally
        {
            readStats.addNano(System.nanoTime() - start);
        }
    }

    /** filter a cached row, which will not be modified by the filter, but may be modified by throwing out
     *  tombstones that are no longer relevant. */
    ColumnFamily filterColumnFamily(ColumnFamily cached, QueryFilter filter, int gcBefore)
    {
        // special case slicing the entire row:
        // we can skip the filter step entirely, and we can help out removeDeleted by re-caching the result
        // if any tombstones have aged out since last time.  (This means that the row cache will treat gcBefore as
        // max(gcBefore, all previous gcBefore), which is fine for correctness.)
        //
        // But, if the filter is asking for less columns than we have cached, we fall back to the slow path
        // since we have to copy out a subset.
        if (filter.filter instanceof SliceQueryFilter)
        {
            SliceQueryFilter sliceFilter = (SliceQueryFilter) filter.filter;
            if (sliceFilter.start.remaining() == 0 && sliceFilter.finish.remaining() == 0)
            {
                if (cached.isSuper() && filter.path.superColumnName != null)
                {
                    // subcolumns from named supercolumn
                    IColumn sc = cached.getColumn(filter.path.superColumnName);
                    if (sc == null || sliceFilter.count >= sc.getSubColumns().size())
                    {
                        ColumnFamily cf = cached.cloneMeShallow();
                        if (sc != null)
                            cf.addColumn(sc);
                        return removeDeleted(cf, gcBefore);
                    }
                }
                else
                {
                    // top-level columns
                    if (sliceFilter.count >= cached.getColumnCount())
                    {
                        removeDeletedColumnsOnly(cached, gcBefore);                    
                        return removeDeletedCF(cached, gcBefore);
                    }
                }
            }
        }

        IColumnIterator ci = filter.getMemtableColumnIterator(cached, null, getComparator());
        ColumnFamily cf = ci.getColumnFamily().cloneMeShallow();
        filter.collectCollatedColumns(cf, ci, gcBefore);
        // TODO this is necessary because when we collate supercolumns together, we don't check
        // their subcolumns for relevance, so we need to do a second prune post facto here.
        return cf.isSuper() ? removeDeleted(cf, gcBefore) : removeDeletedCF(cf, gcBefore);
    }

    private ColumnFamily getTopLevelColumns(QueryFilter filter, int gcBefore)
    {
        // we are querying top-level columns, do a merging fetch with indexes.
        List<IColumnIterator> iterators = new ArrayList<IColumnIterator>();
        final ColumnFamily returnCF = ColumnFamily.create(metadata);
        try
        {
            IColumnIterator iter;
            int sstablesToIterate = 0;
            DataTracker.View currentView = data.getView();

            /* add the current memtable */
            iter = filter.getMemtableColumnIterator(currentView.memtable, getComparator());
            if (iter != null)
            {
                returnCF.delete(iter.getColumnFamily());
                iterators.add(iter);
            }

            /* add the memtables being flushed */
            for (Memtable memtable : currentView.memtablesPendingFlush)
            {
                iter = filter.getMemtableColumnIterator(memtable, getComparator());
                if (iter != null)
                {
                    returnCF.delete(iter.getColumnFamily());
                    iterators.add(iter);
                }
            }

            /* add the SSTables on disk */
            for (SSTableReader sstable : currentView.sstables)
            {
                iter = filter.getSSTableColumnIterator(sstable);
                if (iter.getColumnFamily() != null)
                {
                    returnCF.delete(iter.getColumnFamily());
                    iterators.add(iter);
                    sstablesToIterate++;
                }
            }

            recentSSTablesPerRead.add(sstablesToIterate);
            sstablesPerRead.add(sstablesToIterate);

            Comparator<IColumn> comparator = filter.filter.getColumnComparator(getComparator());
            Iterator collated = IteratorUtils.collatedIterator(comparator, iterators);

            filter.collectCollatedColumns(returnCF, collated, gcBefore);

            // Caller is responsible for final removeDeletedCF.  This is important for cacheRow to work correctly:
            // we need to distinguish between "there is no data at all for this row" (BF will let us rebuild that efficiently)
            // and "there used to be data, but it's gone now" (we should cache the empty CF so we don't need to rebuild that slower)
            return returnCF;
        }
        finally
        {
            /* close all cursors */
            for (IColumnIterator ci : iterators)
            {
                try
                {
                    ci.close();
                }
                catch (Throwable th)
                {
                    logger.error("error closing " + ci, th);
                }
            }
        }
    }

    /**
      * Fetch a range of rows and columns from memtables/sstables.
      * 
      * @param superColumn optional SuperColumn to slice subcolumns of; null to slice top-level columns
      * @param range Either a Bounds, which includes start key, or a Range, which does not.
      * @param maxResults Maximum rows to return
      * @param columnFilter description of the columns we're interested in for each row
      * @return true if we found all keys we were looking for, otherwise false
     */
    public List<Row> getRangeSlice(ByteBuffer superColumn, final AbstractBounds range, int maxResults, IFilter columnFilter)
    throws ExecutionException, InterruptedException
    {
        assert range instanceof Bounds
               || (!((Range)range).isWrapAround() || range.right.equals(StorageService.getPartitioner().getMinimumToken()))
               : range;

        DecoratedKey startWith = new DecoratedKey(range.left, null);
        DecoratedKey stopAt = new DecoratedKey(range.right, null);

        QueryFilter filter = new QueryFilter(null, new QueryPath(columnFamily, superColumn, null), columnFilter);
        int gcBefore = (int)(System.currentTimeMillis() / 1000) - metadata.getGcGraceSeconds();

        DataTracker.View currentView = data.getView();
        Collection<Memtable> memtables = new ArrayList<Memtable>();
        memtables.add(currentView.memtable);
        memtables.addAll(currentView.memtablesPendingFlush);
        // It is fine to aliases the View.sstables since it's an unmodifiable collection
        Collection<SSTableReader> sstables = currentView.sstables;

        RowIterator iterator = RowIteratorFactory.getIterator(memtables, sstables, startWith, stopAt, filter, getComparator(), this);
        List<Row> rows = new ArrayList<Row>();

        try
        {
            // pull rows out of the iterator
            boolean first = true;
            while (iterator.hasNext())
            {
                Row current = iterator.next();
                DecoratedKey key = current.key;

                if (!stopAt.isEmpty() && stopAt.compareTo(key) < 0)
                    return rows;

                // skip first one
                if(range instanceof Bounds || !first || !key.equals(startWith))
                {
                    // TODO this is necessary because when we collate supercolumns together, we don't check
                    // their subcolumns for relevance, so we need to do a second prune post facto here.
                    rows.add(current.cf != null && current.cf.isSuper()
                             ? new Row(current.key, ColumnFamilyStore.removeDeleted(current.cf, gcBefore))
                             : current);
                    if (logger.isDebugEnabled())
                        logger.debug("scanned " + key);
                }
                first = false;

                if (rows.size() >= maxResults)
                    return rows;
            }
        }
        finally
        {
            try
            {
                iterator.close();
            }
            catch (IOException e)
            {
                throw new IOError(e);
            }
        }

        return rows;
    }

    public List<Row> scan(IndexClause clause, AbstractBounds range, IFilter dataFilter)
    {
        // Start with the most-restrictive indexed clause, then apply remaining clauses
        // to each row matching that clause.
        // TODO: allow merge join instead of just one index + loop
        IndexExpression primary = highestSelectivityPredicate(clause);
        ColumnFamilyStore indexCFS = getIndexedColumnFamilyStore(primary.column_name);
        if (logger.isDebugEnabled())
            logger.debug("Primary scan clause is " + getComparator().getString(primary.column_name));
        assert indexCFS != null;
        DecoratedKey indexKey = indexCFS.partitioner.decorateKey(primary.value);

        // if the slicepredicate doesn't contain all the columns for which we have expressions to evaluate,
        // it needs to be expanded to include those too
        IFilter firstFilter = dataFilter;
        NamesQueryFilter extraFilter = null;
        if (clause.expressions.size() > 1)
        {
            if (dataFilter instanceof SliceQueryFilter)
            {
                // if we have a high chance of getting all the columns in a single index slice, do that.
                // otherwise, create an extraFilter to fetch by name the columns referenced by the additional expressions.
                if (getMaxRowSize() < DatabaseDescriptor.getColumnIndexSize())
                {
                    logger.debug("Expanding slice filter to entire row to cover additional expressions");
                    firstFilter = new SliceQueryFilter(ByteBufferUtil.EMPTY_BYTE_BUFFER,
                                                       ByteBufferUtil.EMPTY_BYTE_BUFFER,
                                                       ((SliceQueryFilter) dataFilter).reversed,
                                                       Integer.MAX_VALUE);
                }
                else
                {
                    logger.debug("adding extraFilter to cover additional expressions");
                    SortedSet<ByteBuffer> columns = new TreeSet<ByteBuffer>(getComparator());
                    for (IndexExpression expr : clause.expressions)
                    {
                        if (expr == primary)
                            continue;
                        columns.add(expr.column_name);
                    }
                    extraFilter = new NamesQueryFilter(columns);
                }
            }
            else
            {
                logger.debug("adding columns to firstFilter to cover additional expressions");
                // just add in columns that are not part of the resultset
                assert dataFilter instanceof NamesQueryFilter;
                SortedSet<ByteBuffer> columns = new TreeSet<ByteBuffer>(getComparator());
                for (IndexExpression expr : clause.expressions)
                {
                    if (expr == primary || ((NamesQueryFilter) dataFilter).columns.contains(expr.column_name))
                        continue;
                    columns.add(expr.column_name);
                }
                if (columns.size() > 0)
                {
                    columns.addAll(((NamesQueryFilter) dataFilter).columns);
                    firstFilter = new NamesQueryFilter(columns);
                }
            }
        }

        List<Row> rows = new ArrayList<Row>();
        ByteBuffer startKey = clause.start_key;
        QueryPath path = new QueryPath(columnFamily);

        // we need to store last data key accessed to avoid duplicate results
        // because in the while loop new iteration we can access the same column if start_key was not set
        ByteBuffer lastDataKey = null;

        // fetch row keys matching the primary expression, fetch the slice predicate for each
        // and filter by remaining expressions.  repeat until finished w/ assigned range or index row is exhausted.
        outer:
        while (true)
        {
            /* we don't have a way to get the key back from the DK -- we just have a token --
             * so, we need to loop after starting with start_key, until we get to keys in the given `range`.
             * But, if the calling StorageProxy is doing a good job estimating data from each range, the range
             * should be pretty close to `start_key`. */
            if (logger.isDebugEnabled())
                logger.debug(String.format("Scanning index row %s:%s starting with %s",
                                           indexCFS.columnFamily, indexKey, indexCFS.getComparator().getString(startKey)));
            QueryFilter indexFilter = QueryFilter.getSliceFilter(indexKey,
                                                                 new QueryPath(indexCFS.getColumnFamilyName()),
                                                                 startKey,
                                                                 ByteBufferUtil.EMPTY_BYTE_BUFFER,
                                                                 false,
                                                                 clause.count);
            ColumnFamily indexRow = indexCFS.getColumnFamily(indexFilter);
            logger.debug("fetched {}", indexRow);
            if (indexRow == null)
                break;

            ByteBuffer dataKey = null;
            int n = 0;
            for (IColumn column : indexRow.getSortedColumns())
            {
                if (column.isMarkedForDelete())
                    continue;
                dataKey = column.name();
                n++;

                DecoratedKey dk = partitioner.decorateKey(dataKey);
                if (!range.right.equals(partitioner.getMinimumToken()) && range.right.compareTo(dk.token) < 0)
                    break outer;
                if (!range.contains(dk.token) || dataKey.equals(lastDataKey))
                    continue;

                // get the row columns requested, and additional columns for the expressions if necessary
                ColumnFamily data = getColumnFamily(new QueryFilter(dk, path, firstFilter));
                logger.debug("fetched data row {}", data);
                if (extraFilter != null)
                {
                    // we might have gotten the expression columns in with the main data slice, but
                    // we can't know for sure until that slice is done.  So, we'll do the extra query
                    // if we go through and any expression columns are not present.
                    for (IndexExpression expr : clause.expressions)
                    {
                        if (expr != primary && data.getColumn(expr.column_name) == null)
                        {
                            data.addAll(getColumnFamily(new QueryFilter(dk, path, extraFilter)));
                            break;
                        }
                    }
                }

                if (satisfies(data, clause, primary))
                {
                    logger.debug("row {} satisfies all clauses", data);
                    // cut the resultset back to what was requested, if necessary
                    if (firstFilter != dataFilter)
                    {
                        ColumnFamily expandedData = data;
                        data = expandedData.cloneMeShallow();
                        IColumnIterator iter = dataFilter.getMemtableColumnIterator(expandedData, dk, getComparator());
                        new QueryFilter(dk, path, dataFilter).collectCollatedColumns(data, iter, gcBefore());
                    }

                    rows.add(new Row(dk, data));
                }

                if (rows.size() == clause.count)
                    break outer;
            }
            if (n < clause.count || startKey.equals(dataKey))
                break;

            lastDataKey = startKey = dataKey;
        }

        return rows;
    }

    private IndexExpression highestSelectivityPredicate(IndexClause clause)
    {
        IndexExpression best = null;
        int bestMeanCount = Integer.MAX_VALUE;
        for (IndexExpression expression : clause.expressions)
        {
            ColumnFamilyStore cfs = getIndexedColumnFamilyStore(expression.column_name);
            if (cfs == null || !expression.op.equals(IndexOperator.EQ))
                continue;
            int columns = cfs.getMeanColumns();
            if (columns < bestMeanCount)
            {
                best = expression;
                bestMeanCount = columns;
            }
        }
        return best;
    }

    private static boolean satisfies(ColumnFamily data, IndexClause clause, IndexExpression first)
    {
        for (IndexExpression expression : clause.expressions)
        {
            // (we can skip "first" since we already know it's satisfied)
            if (expression == first)
                continue;
            // check column data vs expression
            IColumn column = data.getColumn(expression.column_name);
            if (column == null)
                return false;
            int v = data.metadata().getValueValidator(expression.column_name).compare(column.value(), expression.value);
            if (!satisfies(v, expression.op))
                return false;
        }
        return true;
    }

    private static boolean satisfies(int comparison, IndexOperator op)
    {
        switch (op)
        {
            case EQ:
                return comparison == 0;
            case GTE:
                return comparison >= 0;
            case GT:
                return comparison > 0;
            case LTE:
                return comparison <= 0;
            case LT:
                return comparison < 0;
            default:
                throw new IllegalStateException();
        }
    }

    public AbstractType getComparator()
    {
        return metadata.comparator;
    }

    private void snapshotWithoutFlush(String snapshotName)
    {
<<<<<<< HEAD
        for (SSTableReader ssTable : data.getSSTables())
=======
        for (ColumnFamilyStore cfs : concatWithIndexes())
>>>>>>> 282bd51f
        {
            for (SSTableReader ssTable : cfs.ssTables)
            {
                try
                {
                    // mkdir
                    File dataDirectory = ssTable.descriptor.directory.getParentFile();
                    String snapshotDirectoryPath = Table.getSnapshotPath(dataDirectory.getAbsolutePath(), table.name, snapshotName);
                    FileUtils.createDirectory(snapshotDirectoryPath);

                    // hard links
                    ssTable.createLinks(snapshotDirectoryPath);
                    if (logger.isDebugEnabled())
                        logger.debug("Snapshot for " + table + " keyspace data file " + ssTable.getFilename() +
                            " created in " + snapshotDirectoryPath);
                }
                catch (IOException e)
                {
                    throw new IOError(e);
                }
            }
        }
    }

    /**
     * Take a snap shot of this columnfamily store.
     * 
     * @param snapshotName the name of the associated with the snapshot 
     */
    public void snapshot(String snapshotName)
    {
        try
        {
            forceBlockingFlush();
        }
        catch (ExecutionException e)
        {
            throw new RuntimeException(e);
        }
        catch (InterruptedException e)
        {
            throw new AssertionError(e);
        }

        snapshotWithoutFlush(snapshotName);
    }

    public boolean hasUnreclaimedSpace()
    {
        return data.getLiveSize() < data.getTotalSize();
    }

    public long getTotalDiskSpaceUsed()
    {
        return data.getTotalSize();
    }

    public long getLiveDiskSpaceUsed()
    {
        return data.getLiveSize();
    }

    public int getLiveSSTableCount()
    {
        return data.getSSTables().size();
    }

    /** raw cached row -- does not fetch the row if it is not present.  not counted in cache statistics.  */
    public ColumnFamily getRawCachedRow(DecoratedKey key)
    {
        return rowCache.getCapacity() == 0 ? null : rowCache.getInternal(key);
    }

    public void invalidateCachedRow(DecoratedKey key)
    {
        rowCache.remove(key);
    }

    public void forceMajorCompaction() throws InterruptedException, ExecutionException
    {
        CompactionManager.instance.performMajor(this);
    }

    public void invalidateRowCache()
    {
        rowCache.clear();
    }

    public void invalidateKeyCache()
    {
        keyCache.clear();
    }

    public int getRowCacheCapacity()
    {
        return rowCache.getCapacity();
    }

    public int getKeyCacheCapacity()
    {
        return keyCache.getCapacity();
    }

    public int getRowCacheSize()
    {
        return rowCache.size();
    }

    public int getKeyCacheSize()
    {
        return keyCache.size();
    }

    public static Iterable<ColumnFamilyStore> all()
    {
        Iterable<ColumnFamilyStore>[] stores = new Iterable[DatabaseDescriptor.getTables().size()];
        int i = 0;
        for (Table table : Table.all())
        {
            stores[i++] = table.getColumnFamilyStores();
        }
        return Iterables.concat(stores);
    }

    public Iterable<DecoratedKey> allKeySamples()
    {
        Collection<SSTableReader> sstables = getSSTables();
        Iterable<DecoratedKey>[] samples = new Iterable[sstables.size()];
        int i = 0;
        for (SSTableReader sstable: sstables)
        {
            samples[i++] = sstable.getKeySamples();
        }
        return Iterables.concat(samples);
    }

    public Iterable<DecoratedKey> keySamples(Range range)
    {
        Collection<SSTableReader> sstables = getSSTables();
        Iterable<DecoratedKey>[] samples = new Iterable[sstables.size()];
        int i = 0;
        for (SSTableReader sstable: sstables)
        {
            samples[i++] = sstable.getKeySamples(range);
        }
        return Iterables.concat(samples);
    }

    /**
     * For testing.  no effort is made to clear historical memtables, nor for
     * thread safety
     */
    void clearUnsafe()
    {
        data.init();
    }

    /**
     * Truncate practically deletes the entire column family's data
     * @return a Future to the delete operation. Call the future's get() to make
     * sure the column family has been deleted
     */
    public Future<?> truncate() throws IOException
    {
        // snapshot will also flush, but we want to truncate the most possible, and anything in a flush written
        // after truncateAt won't be truncated.
        try
        {
            forceBlockingFlush();
        }
        catch (Exception e)
        {
            throw new RuntimeException(e);
        }

        final long truncatedAt = System.currentTimeMillis();
        snapshot(Table.getTimestampedSnapshotName("before-truncate"));

        Runnable runnable = new WrappedRunnable()
        {
            public void runMayThrow() throws InterruptedException, IOException
            {
                // putting markCompacted on the commitlogUpdater thread ensures it will run
                // after any compactions that were in progress when truncate was called, are finished
                for (ColumnFamilyStore cfs : concatWithIndexes())
                {
                    List<SSTableReader> truncatedSSTables = new ArrayList<SSTableReader>();
                    for (SSTableReader sstable : cfs.getSSTables())
                    {
                        if (!sstable.newSince(truncatedAt))
                            truncatedSSTables.add(sstable);
                    }
                    cfs.data.markCompacted(truncatedSSTables);
                }

                // Invalidate row cache
                invalidateRowCache();
            }
        };

        return postFlushExecutor.submit(runnable);
    }

    // if this errors out, we are in a world of hurt.
    public void renameSSTables(String newCfName) throws IOException
    {
        // complete as much of the job as possible.  Don't let errors long the way prevent as much renaming as possible
        // from happening.
        IOException mostRecentProblem = null;
        for (File existing : DefsTable.getFiles(table.name, columnFamily))
        {
            try
            {
                String newFileName = existing.getName().replaceFirst("\\w+-", newCfName + "-");
                FileUtils.renameWithConfirm(existing, new File(existing.getParent(), newFileName));
            }
            catch (IOException ex)
            {
                mostRecentProblem = ex;
            }
        }
        if (mostRecentProblem != null)
            throw new IOException("One or more IOExceptions encountered while renaming files. Most recent problem is included.", mostRecentProblem);

        for (ColumnFamilyStore indexedCfs : indexedColumns.values())
        {
            indexedCfs.renameSSTables(indexedCfs.columnFamily.replace(columnFamily, newCfName));
        }
    }

    public long getBloomFilterFalsePositives()
    {
        return data.getBloomFilterFalsePositives();
    }

    public long getRecentBloomFilterFalsePositives()
    {
        return data.getRecentBloomFilterFalsePositives();
    }

    public double getBloomFilterFalseRatio()
    {
        return data.getBloomFilterFalseRatio();
    }

    public double getRecentBloomFilterFalseRatio()
    {
        return data.getRecentBloomFilterFalseRatio();
    }

    public SortedSet<ByteBuffer> getIndexedColumns()
    {
        return indexedColumns.keySet();
    }

    public ColumnFamilyStore getIndexedColumnFamilyStore(ByteBuffer column)
    {
        return indexedColumns.get(column);
    }

    public ColumnFamily newIndexedColumnFamily(ByteBuffer column)
    {
        return ColumnFamily.create(indexedColumns.get(column).metadata);
    }

    public DecoratedKey<LocalToken> getIndexKeyFor(ByteBuffer name, ByteBuffer value)
    {
        return indexedColumns.get(name).partitioner.decorateKey(value);
    }

    @Override
    public String toString()
    {
        return "ColumnFamilyStore(" +
               "table='" + table.name + '\'' +
               ", columnFamily='" + columnFamily + '\'' +
               ')';
    }

    public void disableAutoCompaction()
    {
        minCompactionThreshold.set(0);
        maxCompactionThreshold.set(0);
    }

    /*
     JMX getters and setters for the Default<T>s.
       - get/set minCompactionThreshold
       - get/set maxCompactionThreshold
       - get     memsize
       - get     memops
       - get/set memtime
       - get/set rowCacheSavePeriodInSeconds
       - get/set keyCacheSavePeriodInSeconds
     */
    public int getMinimumCompactionThreshold()
    {
        return minCompactionThreshold.value();
    }
    
    public void setMinimumCompactionThreshold(int minCompactionThreshold)
    {
        if ((minCompactionThreshold > this.maxCompactionThreshold.value()) && this.maxCompactionThreshold.value() != 0)
        {
            throw new RuntimeException("The min_compaction_threshold cannot be larger than the max.");
        }
        this.minCompactionThreshold.set(minCompactionThreshold);
    }

    public int getMaximumCompactionThreshold()
    {
        return maxCompactionThreshold.value();
    }

    public void setMaximumCompactionThreshold(int maxCompactionThreshold)
    {
        if (maxCompactionThreshold < this.minCompactionThreshold.value())
        {
            throw new RuntimeException("The max_compaction_threshold cannot be smaller than the min.");
        }
        this.maxCompactionThreshold.set(maxCompactionThreshold);
    }

    public int getMemtableFlushAfterMins()
    {
        return memtime.value();
    }
    public void setMemtableFlushAfterMins(int time)
    {
        if (time <= 0)
        {
            throw new RuntimeException("MemtableFlushAfterMins must be greater than 0.");
        }
        this.memtime.set(time);
    }

    public int getMemtableThroughputInMB()
    {
        return memsize.value();
    }
    public void setMemtableThroughputInMB(int size) throws ConfigurationException
    {
        DatabaseDescriptor.validateMemtableThroughput(size);
        memsize.set(size);
    }

    public double getMemtableOperationsInMillions()
    {
        return memops.value();
    }
    public void setMemtableOperationsInMillions(double ops) throws ConfigurationException
    {
        DatabaseDescriptor.validateMemtableOperations(ops);
        memops.set(ops);
    }

    public int getRowCacheSavePeriodInSeconds()
    {
        return rowCacheSaveInSeconds.value();
    }
    public void setRowCacheSavePeriodInSeconds(int rcspis)
    {
        if (rcspis < 0)
        {
            throw new RuntimeException("RowCacheSavePeriodInSeconds must be non-negative.");
        }
        this.rowCacheSaveInSeconds.set(rcspis);
        scheduleCacheSaving(rowCacheSaveInSeconds.value(), keyCacheSaveInSeconds.value());
    }

    public int getKeyCacheSavePeriodInSeconds()
    {
        return keyCacheSaveInSeconds.value();
    }
    public void setKeyCacheSavePeriodInSeconds(int kcspis)
    {
        if (kcspis < 0)
        {
            throw new RuntimeException("KeyCacheSavePeriodInSeconds must be non-negative.");
        }
        this.keyCacheSaveInSeconds.set(kcspis);
        scheduleCacheSaving(rowCacheSaveInSeconds.value(), keyCacheSaveInSeconds.value());
    }
    // End JMX get/set.

    public long estimateKeys()
    {
        return data.estimatedKeys();
    }

    /**
     * Resizes the key and row caches based on the current key estimate.
     */
    public synchronized void updateCacheSizes()
    {
        long keys = estimateKeys();
        keyCache.updateCacheSize(keys);
        rowCache.updateCacheSize(keys);
    }

    public long[] getEstimatedRowSizeHistogram()
    {
        return data.getEstimatedRowSizeHistogram();
    }

    public long[] getEstimatedColumnCountHistogram()
    {
        return data.getEstimatedRowSizeHistogram();
    }

    /**
     * Check if index is already built for current store
     * @return true if built, false otherwise
     */
    public boolean isIndexBuilt()
    {
        return SystemTable.isIndexBuilt(table.name, columnFamily);
    }

    /**
     * Returns a list of the names of the built column indexes for current store
     * @return list of the index names
     */
    public List<String> getBuiltIndexes()
    {
        List<String> indexes = new ArrayList<String>();

        for (ColumnFamilyStore cfs : indexedColumns.values())
        {
            if (cfs.isIndexBuilt())
            {
                indexes.add(cfs.columnFamily); // store.columnFamily represents a name of the index
            }
        }

        return indexes;
    }

    /** true if this CFS contains secondary index data */
    public boolean isIndex()
    {
        return partitioner instanceof LocalPartitioner;
    }

    private String getParentColumnfamily()
    {
        assert isIndex();
        return columnFamily.split("\\.")[0];
    }

    /**
     * sets each cache's maximum capacity to 75% of its current size
     */
    public void reduceCacheSizes()
    {
        rowCache.reduceCacheSize();
        keyCache.reduceCacheSize();
    }

    private ByteBuffer intern(ByteBuffer name)
    {
        ByteBuffer internedName = internedNames.get(name);
        if (internedName == null)
        {
            internedName = ByteBufferUtil.clone(name);
            ByteBuffer concurrentName = internedNames.putIfAbsent(internedName, internedName);
            if (concurrentName != null)
                internedName = concurrentName;
        }
        return internedName;
    }

    public ByteBuffer internOrCopy(ByteBuffer name)
    {
        if (internedNames.size() >= INTERN_CUTOFF)
            return ByteBufferUtil.clone(name);

        return intern(name);
    }

    public ByteBuffer maybeIntern(ByteBuffer name)
    {
        if (internedNames.size() >= INTERN_CUTOFF)
            return name;

        return intern(name);
    }

    public SSTableWriter createFlushWriter(long estimatedRows, long estimatedSize) throws IOException
    {
        return new SSTableWriter(getFlushPath(estimatedSize, Descriptor.CURRENT_VERSION), estimatedRows, metadata, partitioner);
    }

    public SSTableWriter createCompactionWriter(long estimatedRows, String location) throws IOException
    {
        return new SSTableWriter(getTempSSTablePath(location), estimatedRows, metadata, partitioner);
    }

    public Iterable<ColumnFamilyStore> concatWithIndexes()
    {
        return Iterables.concat(indexedColumns.values(), Collections.singleton(this));
    }

    public Set<Memtable> getMemtablesPendingFlush()
    {
        return data.getMemtablesPendingFlush();
    }
}<|MERGE_RESOLUTION|>--- conflicted
+++ resolved
@@ -1615,13 +1615,9 @@
 
     private void snapshotWithoutFlush(String snapshotName)
     {
-<<<<<<< HEAD
-        for (SSTableReader ssTable : data.getSSTables())
-=======
         for (ColumnFamilyStore cfs : concatWithIndexes())
->>>>>>> 282bd51f
-        {
-            for (SSTableReader ssTable : cfs.ssTables)
+        {
+            for (SSTableReader ssTable : cfs.data.getSSTables())
             {
                 try
                 {
