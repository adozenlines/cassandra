--- conflicted
+++ resolved
@@ -49,14 +49,10 @@
 
     public CompactionInfo getCompactionInfo()
     {
-<<<<<<< HEAD
-        return new CompactionInfo(type, bytesRead, totalBytes);
-=======
         return new CompactionInfo(controller.cfs.metadata,
                                   type,
                                   bytesRead,
                                   totalBytes);
->>>>>>> 6352edb3
     }
 
     public abstract CloseableIterator<AbstractCompactedRow> iterator();
