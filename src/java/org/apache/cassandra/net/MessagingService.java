/*
 * Licensed to the Apache Software Foundation (ASF) under one
 * or more contributor license agreements.  See the NOTICE file
 * distributed with this work for additional information
 * regarding copyright ownership.  The ASF licenses this file
 * to you under the Apache License, Version 2.0 (the
 * "License"); you may not use this file except in compliance
 * with the License.  You may obtain a copy of the License at
 *
 *     http://www.apache.org/licenses/LICENSE-2.0
 *
 * Unless required by applicable law or agreed to in writing, software
 * distributed under the License is distributed on an "AS IS" BASIS,
 * WITHOUT WARRANTIES OR CONDITIONS OF ANY KIND, either express or implied.
 * See the License for the specific language governing permissions and
 * limitations under the License.
 */
package org.apache.cassandra.net;

import java.io.DataInput;
import java.io.DataOutput;
import java.io.IOError;
import java.io.IOException;
import java.lang.management.ManagementFactory;
import java.net.*;
import java.nio.ByteBuffer;
import java.nio.channels.AsynchronousCloseException;
import java.nio.channels.ServerSocketChannel;
import java.util.*;
import java.util.concurrent.ConcurrentMap;
import java.util.concurrent.ExecutorService;
import java.util.concurrent.TimeUnit;
import java.util.concurrent.atomic.AtomicInteger;
import javax.management.MBeanServer;
import javax.management.ObjectName;

import com.google.common.base.Function;
import com.google.common.collect.Lists;
import org.slf4j.Logger;
import org.slf4j.LoggerFactory;

import org.apache.cassandra.concurrent.DebuggableThreadPoolExecutor;
import org.apache.cassandra.concurrent.Stage;
import org.apache.cassandra.concurrent.StageManager;
import org.apache.cassandra.config.DatabaseDescriptor;
import org.apache.cassandra.config.EncryptionOptions;
import org.apache.cassandra.db.*;
import org.apache.cassandra.dht.BootStrapper;
import org.apache.cassandra.exceptions.ConfigurationException;
import org.apache.cassandra.gms.GossipDigestAck;
import org.apache.cassandra.gms.GossipDigestAck2;
import org.apache.cassandra.gms.GossipDigestSyn;
import org.apache.cassandra.io.IVersionedSerializer;
import org.apache.cassandra.io.util.DataOutputBuffer;
import org.apache.cassandra.locator.ILatencySubscriber;
import org.apache.cassandra.metrics.ConnectionMetrics;
import org.apache.cassandra.metrics.DroppedMessageMetrics;
import org.apache.cassandra.net.sink.SinkManager;
import org.apache.cassandra.security.SSLFactory;
import org.apache.cassandra.service.*;
import org.apache.cassandra.streaming.*;
import org.apache.cassandra.streaming.compress.CompressedFileStreamTask;
import org.apache.cassandra.tracing.Tracing;
import org.apache.cassandra.utils.*;
import org.cliffc.high_scale_lib.NonBlockingHashMap;

public final class MessagingService implements MessagingServiceMBean
{
    public static final String MBEAN_NAME = "org.apache.cassandra.net:type=MessagingService";

    // 8 bits version, so don't waste versions
    // We are no longer compatible with versions older than 1.0
    public static final int VERSION_10 = 3;
    public static final int VERSION_11 = 4;
    public static final int VERSION_12 = 5;
    public static final int current_version = VERSION_12;

    /**
     * we preface every message with this number so the recipient can validate the sender is sane
     */
    static final int PROTOCOL_MAGIC = 0xCA552DFA;

    /* All verb handler identifiers */
    public enum Verb
    {
        MUTATION,
        @Deprecated BINARY,
        READ_REPAIR,
        READ,
        REQUEST_RESPONSE, // client-initiated reads and writes
        @Deprecated STREAM_INITIATE,
        @Deprecated STREAM_INITIATE_DONE,
        STREAM_REPLY,
        STREAM_REQUEST,
        RANGE_SLICE,
        BOOTSTRAP_TOKEN,
        TREE_REQUEST,
        TREE_RESPONSE,
        @Deprecated JOIN,
        GOSSIP_DIGEST_SYN,
        GOSSIP_DIGEST_ACK,
        GOSSIP_DIGEST_ACK2,
        @Deprecated DEFINITIONS_ANNOUNCE,
        DEFINITIONS_UPDATE,
        TRUNCATE,
        SCHEMA_CHECK,
        @Deprecated INDEX_SCAN,
        REPLICATION_FINISHED,
        INTERNAL_RESPONSE, // responses to internal calls
        COUNTER_MUTATION,
        STREAMING_REPAIR_REQUEST,
        STREAMING_REPAIR_RESPONSE,
        SNAPSHOT, // Similar to nt snapshot
        MIGRATION_REQUEST,
        GOSSIP_SHUTDOWN,
        _TRACE, // dummy verb so we can use MS.droppedMessages
        // use as padding for backwards compatability where a previous version needs to validate a verb from the future.
        UNUSED_1,
        UNUSED_2,
        UNUSED_3,
        ;
        // remember to add new verbs at the end, since we serialize by ordinal
    }

    public static final Verb[] VERBS = Verb.values();

    public static final EnumMap<MessagingService.Verb, Stage> verbStages = new EnumMap<MessagingService.Verb, Stage>(MessagingService.Verb.class)
    {{
        put(Verb.MUTATION, Stage.MUTATION);
        put(Verb.BINARY, Stage.MUTATION);
        put(Verb.READ_REPAIR, Stage.MUTATION);
        put(Verb.TRUNCATE, Stage.MUTATION);
        put(Verb.READ, Stage.READ);
        put(Verb.REQUEST_RESPONSE, Stage.REQUEST_RESPONSE);
        put(Verb.STREAM_REPLY, Stage.MISC); // actually handled by FileStreamTask and streamExecutors
        put(Verb.STREAM_REQUEST, Stage.MISC);
        put(Verb.RANGE_SLICE, Stage.READ);
        put(Verb.BOOTSTRAP_TOKEN, Stage.MISC);
        put(Verb.TREE_REQUEST, Stage.ANTI_ENTROPY);
        put(Verb.TREE_RESPONSE, Stage.ANTI_ENTROPY);
        put(Verb.STREAMING_REPAIR_REQUEST, Stage.ANTI_ENTROPY);
        put(Verb.STREAMING_REPAIR_RESPONSE, Stage.ANTI_ENTROPY);
        put(Verb.GOSSIP_DIGEST_ACK, Stage.GOSSIP);
        put(Verb.GOSSIP_DIGEST_ACK2, Stage.GOSSIP);
        put(Verb.GOSSIP_DIGEST_SYN, Stage.GOSSIP);
        put(Verb.GOSSIP_SHUTDOWN, Stage.GOSSIP);
        put(Verb.DEFINITIONS_UPDATE, Stage.MIGRATION);
        put(Verb.SCHEMA_CHECK, Stage.MIGRATION);
        put(Verb.MIGRATION_REQUEST, Stage.MIGRATION);
        put(Verb.INDEX_SCAN, Stage.READ);
        put(Verb.REPLICATION_FINISHED, Stage.MISC);
        put(Verb.INTERNAL_RESPONSE, Stage.INTERNAL_RESPONSE);
        put(Verb.COUNTER_MUTATION, Stage.MUTATION);
        put(Verb.SNAPSHOT, Stage.MISC);
        put(Verb.UNUSED_1, Stage.INTERNAL_RESPONSE);
        put(Verb.UNUSED_2, Stage.INTERNAL_RESPONSE);
        put(Verb.UNUSED_3, Stage.INTERNAL_RESPONSE);
    }};

    /**
     * Messages we receive in IncomingTcpConnection have a Verb that tells us what kind of message it is.
     * Most of the time, this is enough to determine how to deserialize the message payload.
     * The exception is the REQUEST_RESPONSE verb, which just means "a reply to something you told me to do."
     * Traditionally, this was fine since each VerbHandler knew what type of payload it expected, and
     * handled the deserialization itself.  Now that we do that in ITC, to avoid the extra copy to an
     * intermediary byte[] (See CASSANDRA-3716), we need to wire that up to the CallbackInfo object
     * (see below).
     */
    public static final EnumMap<Verb, IVersionedSerializer<?>> verbSerializers = new EnumMap<Verb, IVersionedSerializer<?>>(Verb.class)
    {{
        put(Verb.REQUEST_RESPONSE, CallbackDeterminedSerializer.instance);
        put(Verb.INTERNAL_RESPONSE, CallbackDeterminedSerializer.instance);

        put(Verb.MUTATION, RowMutation.serializer);
        put(Verb.READ_REPAIR, RowMutation.serializer);
        put(Verb.READ, ReadCommand.serializer);
        put(Verb.STREAM_REPLY, StreamReply.serializer);
        put(Verb.STREAM_REQUEST, StreamRequest.serializer);
        put(Verb.RANGE_SLICE, RangeSliceCommand.serializer);
        put(Verb.BOOTSTRAP_TOKEN, BootStrapper.StringSerializer.instance);
        put(Verb.TREE_REQUEST, AntiEntropyService.TreeRequest.serializer);
        put(Verb.TREE_RESPONSE, AntiEntropyService.Validator.serializer);
        put(Verb.STREAMING_REPAIR_REQUEST, StreamingRepairTask.serializer);
        put(Verb.STREAMING_REPAIR_RESPONSE, UUIDSerializer.serializer);
        put(Verb.GOSSIP_DIGEST_ACK, GossipDigestAck.serializer);
        put(Verb.GOSSIP_DIGEST_ACK2, GossipDigestAck2.serializer);
        put(Verb.GOSSIP_DIGEST_SYN, GossipDigestSyn.serializer);
        put(Verb.DEFINITIONS_UPDATE, MigrationManager.MigrationsSerializer.instance);
        put(Verb.TRUNCATE, Truncation.serializer);
        put(Verb.INDEX_SCAN, IndexScanCommand.serializer);
        put(Verb.REPLICATION_FINISHED, null);
        put(Verb.COUNTER_MUTATION, CounterMutation.serializer);
    }};

    /**
     * A Map of what kind of serializer to wire up to a REQUEST_RESPONSE callback, based on outbound Verb.
     */
    public static final EnumMap<Verb, IVersionedSerializer<?>> callbackDeserializers = new EnumMap<Verb, IVersionedSerializer<?>>(Verb.class)
    {{
        put(Verb.MUTATION, WriteResponse.serializer);
        put(Verb.READ_REPAIR, WriteResponse.serializer);
        put(Verb.COUNTER_MUTATION, WriteResponse.serializer);
        put(Verb.RANGE_SLICE, RangeSliceReply.serializer);
        put(Verb.READ, ReadResponse.serializer);
        put(Verb.TRUNCATE, TruncateResponse.serializer);
        put(Verb.SNAPSHOT, null);

        put(Verb.MIGRATION_REQUEST, MigrationManager.MigrationsSerializer.instance);
        put(Verb.SCHEMA_CHECK, UUIDSerializer.serializer);
        put(Verb.BOOTSTRAP_TOKEN, BootStrapper.StringSerializer.instance);
        put(Verb.REPLICATION_FINISHED, null);
    }};

    /* This records all the results mapped by message Id */
    private final ExpiringMap<String, CallbackInfo> callbacks;

    /**
     * a placeholder class that means "deserialize using the callback." We can't implement this without
     * special-case code in InboundTcpConnection because there is no way to pass the message id to IVersionedSerializer.
     */
    static class CallbackDeterminedSerializer implements IVersionedSerializer<Object>
    {
        public static final CallbackDeterminedSerializer instance = new CallbackDeterminedSerializer();

        public Object deserialize(DataInput in, int version) throws IOException
        {
            throw new UnsupportedOperationException();
        }

        public void serialize(Object o, DataOutput out, int version) throws IOException
        {
            throw new UnsupportedOperationException();
        }

        public long serializedSize(Object o, int version)
        {
            throw new UnsupportedOperationException();
        }
    }

    /* Lookup table for registering message handlers based on the verb. */
    private final Map<Verb, IVerbHandler> verbHandlers;

    /**
     * One executor per destination InetAddress for streaming.
     * <p/>
     * See CASSANDRA-3494 for the background. We have streaming in place so we do not want to limit ourselves to
     * one stream at a time for throttling reasons. But, we also do not want to just arbitrarily stream an unlimited
     * amount of files at once because a single destination might have hundreds of files pending and it would cause a
     * seek storm. So, transfer exactly one file per destination host. That puts a very natural rate limit on it, in
     * addition to mapping well to the expected behavior in many cases.
     * <p/>
     * We will create our stream executors with a core size of 0 so that they time out and do not consume threads. This
     * means the overhead in the degenerate case of having streamed to everyone in the ring over time as a ring changes,
     * is not going to be a thread per node - but rather an instance per node. That's totally fine.
     */
    private final ConcurrentMap<InetAddress, DebuggableThreadPoolExecutor> streamExecutors = new NonBlockingHashMap<InetAddress, DebuggableThreadPoolExecutor>();

    private final NonBlockingHashMap<InetAddress, OutboundTcpConnectionPool> connectionManagers = new NonBlockingHashMap<InetAddress, OutboundTcpConnectionPool>();

    private static final Logger logger = LoggerFactory.getLogger(MessagingService.class);
    private static final int LOG_DROPPED_INTERVAL_IN_MS = 5000;

    private final List<SocketThread> socketThreads = Lists.newArrayList();
    private final SimpleCondition listenGate;

    /**
     * Verbs it's okay to drop if the request has been queued longer than RPC_TIMEOUT.  These
     * all correspond to client requests or something triggered by them; we don't want to
     * drop internal messages like bootstrap or repair notifications.
     */
    public static final EnumSet<Verb> DROPPABLE_VERBS = EnumSet.of(Verb.BINARY,
                                                                   Verb._TRACE,
                                                                   Verb.MUTATION,
                                                                   Verb.READ_REPAIR,
                                                                   Verb.READ,
                                                                   Verb.RANGE_SLICE,
                                                                   Verb.REQUEST_RESPONSE);

    // total dropped message counts for server lifetime
    private final Map<Verb, DroppedMessageMetrics> droppedMessages = new EnumMap<Verb, DroppedMessageMetrics>(Verb.class);
    // dropped count when last requested for the Recent api.  high concurrency isn't necessary here.
    private final Map<Verb, Integer> lastDroppedInternal = new EnumMap<Verb, Integer>(Verb.class);

    private final List<ILatencySubscriber> subscribers = new ArrayList<ILatencySubscriber>();

    // protocol versions of the other nodes in the cluster
    private final ConcurrentMap<InetAddress, Integer> versions = new NonBlockingHashMap<InetAddress, Integer>();

    private static class MSHandle
    {
        public static final MessagingService instance = new MessagingService();
    }
    public static MessagingService instance()
    {
        return MSHandle.instance;
    }

    private MessagingService()
    {
        for (Verb verb : DROPPABLE_VERBS)
        {
            droppedMessages.put(verb, new DroppedMessageMetrics(verb));
            lastDroppedInternal.put(verb, 0);
        }

        listenGate = new SimpleCondition();
        verbHandlers = new EnumMap<Verb, IVerbHandler>(Verb.class);
        Runnable logDropped = new Runnable()
        {
            public void run()
            {
                logDroppedMessages();
            }
        };
        StorageService.scheduledTasks.scheduleWithFixedDelay(logDropped, LOG_DROPPED_INTERVAL_IN_MS, LOG_DROPPED_INTERVAL_IN_MS, TimeUnit.MILLISECONDS);

        Function<Pair<String, ExpiringMap.CacheableObject<CallbackInfo>>, ?> timeoutReporter = new Function<Pair<String, ExpiringMap.CacheableObject<CallbackInfo>>, Object>()
        {
            public Object apply(Pair<String, ExpiringMap.CacheableObject<CallbackInfo>> pair)
            {
                CallbackInfo expiredCallbackInfo = pair.right.value;
                maybeAddLatency(expiredCallbackInfo.callback, expiredCallbackInfo.target, pair.right.timeout);
                ConnectionMetrics.totalTimeouts.mark();
                getConnectionPool(expiredCallbackInfo.target).incrementTimeout();

                if (expiredCallbackInfo.shouldHint())
                {
                    assert expiredCallbackInfo.sentMessage != null;
                    RowMutation rm = (RowMutation) expiredCallbackInfo.sentMessage.payload;
                    return StorageProxy.scheduleLocalHint(rm, expiredCallbackInfo.target, null, null);
                }

                return null;
            }
        };

        callbacks = new ExpiringMap<String, CallbackInfo>(DatabaseDescriptor.getMinRpcTimeout(), timeoutReporter);

        MBeanServer mbs = ManagementFactory.getPlatformMBeanServer();
        try
        {
            mbs.registerMBean(this, new ObjectName(MBEAN_NAME));
        }
        catch (Exception e)
        {
            throw new RuntimeException(e);
        }
    }

    /**
     * Track latency information for the dynamic snitch
     *
     * @param cb      the callback associated with this message -- this lets us know if it's a message type we're interested in
     * @param address the host that replied to the message
     * @param latency
     */
    public void maybeAddLatency(IMessageCallback cb, InetAddress address, long latency)
    {
        if (cb.isLatencyForSnitch())
            addLatency(address, latency);
    }

    public void addLatency(InetAddress address, long latency)
    {
        for (ILatencySubscriber subscriber : subscribers)
            subscriber.receiveTiming(address, latency);
    }

    /**
     * called from gossiper when it notices a node is not responding.
     */
    public void convict(InetAddress ep)
    {
        logger.debug("Resetting pool for " + ep);
        getConnectionPool(ep).reset();
    }

    /**
     * Listen on the specified port.
     *
     * @param localEp InetAddress whose port to listen on.
     */
    public void listen(InetAddress localEp) throws ConfigurationException
    {
        callbacks.reset(); // hack to allow tests to stop/restart MS
        for (ServerSocket ss : getServerSocket(localEp))
        {
            SocketThread th = new SocketThread(ss, "ACCEPT-" + localEp);
            th.start();
            socketThreads.add(th);
        }
        listenGate.signalAll();
    }

    private List<ServerSocket> getServerSocket(InetAddress localEp) throws ConfigurationException
    {
        final List<ServerSocket> ss = new ArrayList<ServerSocket>(2);
        if (DatabaseDescriptor.getServerEncryptionOptions().internode_encryption != EncryptionOptions.InternodeEncryption.none)
        {
            try
            {
                ss.add(SSLFactory.getServerSocket(DatabaseDescriptor.getServerEncryptionOptions(), localEp, DatabaseDescriptor.getSSLStoragePort()));
            }
            catch (IOException e)
            {
                throw new ConfigurationException("Unable to create ssl socket");
            }
            // setReuseAddress happens in the factory.
            logger.info("Starting Encrypted Messaging Service on SSL port {}", DatabaseDescriptor.getSSLStoragePort());
        }

        ServerSocketChannel serverChannel = null;
        try
        {
            serverChannel = ServerSocketChannel.open();
        }
        catch (IOException e)
        {
            throw new RuntimeException(e);
        }
        ServerSocket socket = serverChannel.socket();
        try
        {
            socket.setReuseAddress(true);
        }
        catch (SocketException e)
        {
            throw new ConfigurationException("Insufficient permissions to setReuseAddress");
        }
        InetSocketAddress address = new InetSocketAddress(localEp, DatabaseDescriptor.getStoragePort());
        try
        {
            socket.bind(address);
        }
        catch (BindException e)
        {
            if (e.getMessage().contains("in use"))
                throw new ConfigurationException(address + " is in use by another process.  Change listen_address:storage_port in cassandra.yaml to values that do not conflict with other services");
            else if (e.getMessage().contains("Cannot assign requested address"))
                throw new ConfigurationException("Unable to bind to address " + address
                                                 + ". Set listen_address in cassandra.yaml to an interface you can bind to, e.g., your private IP address on EC2");
            else
                throw new RuntimeException(e);
        }
        catch (IOException e)
        {
            throw new RuntimeException(e);
        }
        logger.info("Starting Messaging Service on port {}", DatabaseDescriptor.getStoragePort());
        ss.add(socket);
        return ss;
    }

    public void waitUntilListening()
    {
        try
        {
            listenGate.await();
        }
        catch (InterruptedException ie)
        {
            logger.debug("await interrupted");
        }
    }

    public void destroyConnectionPool(InetAddress to)
    {
        OutboundTcpConnectionPool cp = connectionManagers.get(to);
        if (to == null)
            return;
        // these null guards are simply for tests
        if (cp.ackCon != null)
            cp.ackCon.closeSocket();
        if (cp.cmdCon != null)
<<<<<<< HEAD
        cp.cmdCon.closeSocket();
        connectionManagers.remove(to);
=======
            cp.cmdCon.closeSocket();
        connectionManagers_.remove(to);
        recentTimeoutsPerHost.remove(to.getHostAddress());
        timeoutsPerHost.remove(to.getHostAddress());
>>>>>>> 2644aa96
    }

    public OutboundTcpConnectionPool getConnectionPool(InetAddress to)
    {
        OutboundTcpConnectionPool cp = connectionManagers.get(to);
        if (cp == null)
        {
            connectionManagers.putIfAbsent(to, new OutboundTcpConnectionPool(to));
            cp = connectionManagers.get(to);
        }
        return cp;
    }

    public OutboundTcpConnection getConnection(InetAddress to, MessageOut msg)
    {
        return getConnectionPool(to).getConnection(msg);
    }

    /**
     * Register a verb and the corresponding verb handler with the
     * Messaging Service.
     *
     * @param verb
     * @param verbHandler handler for the specified verb
     */
    public void registerVerbHandlers(Verb verb, IVerbHandler verbHandler)
    {
        assert !verbHandlers.containsKey(verb);
        verbHandlers.put(verb, verbHandler);
    }

    /**
     * This method returns the verb handler associated with the registered
     * verb. If no handler has been registered then null is returned.
     *
     * @param type for which the verb handler is sought
     * @return a reference to IVerbHandler which is the handler for the specified verb
     */
    public IVerbHandler getVerbHandler(Verb type)
    {
        return verbHandlers.get(type);
    }

    public String addCallback(IMessageCallback cb, MessageOut message, InetAddress to, long timeout)
    {
        String messageId = nextId();
        CallbackInfo previous;

        // If HH is enabled and this is a mutation message => store the message to track for potential hints.
        if (DatabaseDescriptor.hintedHandoffEnabled() && message.verb == Verb.MUTATION)
            previous = callbacks.put(messageId, new CallbackInfo(to, cb, message, callbackDeserializers.get(message.verb)), timeout);
        else
            previous = callbacks.put(messageId, new CallbackInfo(to, cb, callbackDeserializers.get(message.verb)), timeout);

        assert previous == null;
        return messageId;
    }

    private static final AtomicInteger idGen = new AtomicInteger(0);

    // TODO make these integers to avoid unnecessary int -> string -> int conversions
    private static String nextId()
    {
        return Integer.toString(idGen.incrementAndGet());
    }

    /*
     * @see #sendRR(Message message, InetAddress to, IMessageCallback cb, long timeout)
     */
    public String sendRR(MessageOut message, InetAddress to, IMessageCallback cb)
    {
        return sendRR(message, to, cb, message.getTimeout());
    }

    /**
     * Send a message to a given endpoint. This method specifies a callback
     * which is invoked with the actual response.
     * Also holds the message (only mutation messages) to determine if it
     * needs to trigger a hint (uses StorageProxy for that).
     *
     * @param message message to be sent.
     * @param to      endpoint to which the message needs to be sent
     * @param cb      callback interface which is used to pass the responses or
     *                suggest that a timeout occurred to the invoker of the send().
     *                suggest that a timeout occurred to the invoker of the send().
     * @param timeout the timeout used for expiration
     * @return an reference to message id used to match with the result
     */
    public String sendRR(MessageOut message, InetAddress to, IMessageCallback cb, long timeout)
    {
        String id = addCallback(cb, message, to, timeout);

        if (cb instanceof AbstractWriteResponseHandler)
        {
            PBSPredictor.instance().startWriteOperation(id);
        }
        else if (cb instanceof ReadCallback)
        {
            PBSPredictor.instance().startReadOperation(id);
        }

        sendOneWay(message, id, to);
        return id;
    }

    public void sendOneWay(MessageOut message, InetAddress to)
    {
        sendOneWay(message, nextId(), to);
    }

    public void sendReply(MessageOut message, String id, InetAddress to)
    {
        sendOneWay(message, id, to);
    }

    /**
     * Send a message to a given endpoint. This method adheres to the fire and forget
     * style messaging.
     *
     * @param message messages to be sent.
     * @param to      endpoint to which the message needs to be sent
     */
    public void sendOneWay(MessageOut message, String id, InetAddress to)
    {
        if (logger.isTraceEnabled())
            logger.trace(FBUtilities.getBroadcastAddress() + " sending " + message.verb + " to " + id + "@" + to);

        if (to.equals(FBUtilities.getBroadcastAddress()))
            logger.trace("Message-to-self {} going over MessagingService", message);

        // message sinks are a testing hook
        MessageOut processedMessage = SinkManager.processOutboundMessage(message, id, to);
        if (processedMessage == null)
        {
            return;
        }

        // get pooled connection (really, connection queue)
        OutboundTcpConnection connection = getConnection(to, processedMessage);

        // write it
        connection.enqueue(processedMessage, id);
    }

    public <T> IAsyncResult<T> sendRR(MessageOut message, InetAddress to)
    {
        IAsyncResult<T> iar = new AsyncResult();
        sendRR(message, to, iar);
        return iar;
    }

    /**
     * Stream a file from source to destination. This is highly optimized
     * to not hold any of the contents of the file in memory.
     *
     * @param header Header contains file to stream and other metadata.
     * @param to     endpoint to which we need to stream the file.
     */

    public void stream(StreamHeader header, InetAddress to)
    {
        DebuggableThreadPoolExecutor executor = streamExecutors.get(to);
        if (executor == null)
        {
            // Using a core pool size of 0 is important. See documentation of streamExecutors.
            executor = DebuggableThreadPoolExecutor.createWithMaximumPoolSize("Streaming to " + to, 1, 1, TimeUnit.SECONDS);
            DebuggableThreadPoolExecutor old = streamExecutors.putIfAbsent(to, executor);
            if (old != null)
            {
                executor.shutdown();
                executor = old;
            }
        }

        executor.execute(header.file == null || header.file.compressionInfo == null
                         ? new FileStreamTask(header, to)
                         : new CompressedFileStreamTask(header, to));
    }

    public void register(ILatencySubscriber subcriber)
    {
        subscribers.add(subcriber);
    }

    public void clearCallbacksUnsafe()
    {
        callbacks.reset();
    }

    public void waitForStreaming() throws InterruptedException
    {
        // this does not prevent new streams from beginning after a drain begins, but since streams are only
        // started in response to explicit operator action (bootstrap/move/repair/etc) that feels like a feature.
        for (DebuggableThreadPoolExecutor e : streamExecutors.values())
            e.shutdown();

        for (DebuggableThreadPoolExecutor e : streamExecutors.values())
        {
            if (!e.awaitTermination(24, TimeUnit.HOURS))
                logger.error("Stream took more than 24H to complete; skipping");
        }
    }

    /**
     * Wait for callbacks and don't allow any more to be created (since they could require writing hints)
     */
    public void shutdown()
    {
        logger.info("Waiting for messaging service to quiesce");
        // We may need to schedule hints on the mutation stage, so it's erroneous to shut down the mutation stage first
        assert !StageManager.getStage(Stage.MUTATION).isShutdown();

        // the important part
        callbacks.shutdownBlocking();

        // attempt to humor tests that try to stop and restart MS
        try
        {
            for (SocketThread th : socketThreads)
                th.close();
        }
        catch (IOException e)
        {
            throw new IOError(e);
        }
    }

    public void receive(MessageIn message, String id, long timestamp)
    {
        Tracing.instance().initializeFromMessage(message);
        logger.debug("Messsage received from {}", message.from);

        message = SinkManager.processInboundMessage(message, id);
        if (message == null)
            return;

        Runnable runnable = new MessageDeliveryTask(message, id, timestamp);
        ExecutorService stage = StageManager.getStage(message.getMessageType());
        assert stage != null : "No stage for message type " + message.verb;

        if (message.verb == Verb.REQUEST_RESPONSE && PBSPredictor.instance().isLoggingEnabled())
        {
            IMessageCallback cb = MessagingService.instance().getRegisteredCallback(id).callback;

            if (cb instanceof AbstractWriteResponseHandler)
            {
                PBSPredictor.instance().logWriteResponse(id, timestamp);
            }
            else if (cb instanceof ReadCallback)
            {
                PBSPredictor.instance().logReadResponse(id, timestamp);
            }
        }

        stage.execute(runnable);
    }

    public void setCallbackForTests(String messageId, CallbackInfo callback)
    {
        callbacks.put(messageId, callback);
    }

    public CallbackInfo getRegisteredCallback(String messageId)
    {
        return callbacks.get(messageId);
    }

    public CallbackInfo removeRegisteredCallback(String messageId)
    {
        return callbacks.remove(messageId);
    }

    public long getRegisteredCallbackAge(String messageId)
    {
        return callbacks.getAge(messageId);
    }

    public static void validateMagic(int magic) throws IOException
    {
        if (magic != PROTOCOL_MAGIC)
            throw new IOException("invalid protocol header");
    }

    public static int getBits(int packed, int start, int count)
    {
        return packed >>> (start + 1) - count & ~(-1 << count);
    }

    public ByteBuffer constructStreamHeader(StreamHeader streamHeader, boolean compress, int version)
    {
        int header = 0;
        // set compression bit.
        if (compress)
            header |= 4;
        // set streaming bit
        header |= 8;
        // Setting up the version bit
        header |= (version << 8);

        /* Adding the StreamHeader which contains the session Id along
         * with the pendingfile info for the stream.
         * | Session Id | Pending File Size | Pending File | Bool more files |
         * | No. of Pending files | Pending Files ... |
         */
        byte[] bytes;
        try
        {
            DataOutputBuffer buffer = new DataOutputBuffer();
            StreamHeader.serializer.serialize(streamHeader, buffer, version);
            bytes = buffer.getData();
        }
        catch (IOException e)
        {
            throw new RuntimeException(e);
        }
        assert bytes.length > 0;

        ByteBuffer buffer = ByteBuffer.allocate(4 + 4 + 4 + bytes.length);
        buffer.putInt(PROTOCOL_MAGIC);
        buffer.putInt(header);
        buffer.putInt(bytes.length);
        buffer.put(bytes);
        buffer.flip();
        return buffer;
    }

    /**
     * @return the last version associated with address, or @param version if this is the first such version
     */
    public int setVersion(InetAddress address, int version)
    {
        logger.debug("Setting version {} for {}", version, address);
        Integer v = versions.put(address, version);
        return v == null ? version : v;
    }

    public void resetVersion(InetAddress endpoint)
    {
        logger.debug("Reseting version for {}", endpoint);
        versions.remove(endpoint);
    }

    public Integer getVersion(InetAddress address)
    {
        Integer v = versions.get(address);
        if (v == null)
        {
            // we don't know the version. assume current. we'll know soon enough if that was incorrect.
            logger.trace("Assuming current protocol version for {}", address);
            return MessagingService.current_version;
        }
        else
            return v;
    }

    public int getVersion(String address) throws UnknownHostException
    {
        return getVersion(InetAddress.getByName(address));
    }

    public boolean knowsVersion(InetAddress endpoint)
    {
        return versions.get(endpoint) != null;
    }

    public void incrementDroppedMessages(Verb verb)
    {
        assert DROPPABLE_VERBS.contains(verb) : "Verb " + verb + " should not legally be dropped";
        droppedMessages.get(verb).dropped.mark();
    }

    private void logDroppedMessages()
    {
        boolean logTpstats = false;
        for (Map.Entry<Verb, DroppedMessageMetrics> entry : droppedMessages.entrySet())
        {
            int dropped = (int) entry.getValue().dropped.count();
            Verb verb = entry.getKey();
            int recent = dropped - lastDroppedInternal.get(verb);
            if (recent > 0)
            {
                logTpstats = true;
                logger.info("{} {} messages dropped in last {}ms",
                             new Object[] {recent, verb, LOG_DROPPED_INTERVAL_IN_MS});
                lastDroppedInternal.put(verb, dropped);
            }
        }

        if (logTpstats)
            StatusLogger.log();
    }

    private static class SocketThread extends Thread
    {
        private final ServerSocket server;

        SocketThread(ServerSocket server, String name)
        {
            super(name);
            this.server = server;
        }

        public void run()
        {
            while (true)
            {
                try
                {
                    Socket socket = server.accept();
                    new IncomingTcpConnection(socket).start();
                }
                catch (AsynchronousCloseException e)
                {
                    // this happens when another thread calls close().
                    logger.info("MessagingService shutting down server thread.");
                    break;
                }
                catch (IOException e)
                {
                    throw new RuntimeException(e);
                }
            }
        }

        void close() throws IOException
        {
            server.close();
        }
    }

    public Map<String, Integer> getCommandPendingTasks()
    {
        Map<String, Integer> pendingTasks = new HashMap<String, Integer>();
        for (Map.Entry<InetAddress, OutboundTcpConnectionPool> entry : connectionManagers.entrySet())
            pendingTasks.put(entry.getKey().getHostAddress(), entry.getValue().cmdCon.getPendingMessages());
        return pendingTasks;
    }

    public int getCommandPendingTasks(InetAddress address)
    {
        OutboundTcpConnectionPool connection = connectionManagers.get(address);
        return connection == null ? 0 : connection.cmdCon.getPendingMessages();
    }

    public Map<String, Long> getCommandCompletedTasks()
    {
        Map<String, Long> completedTasks = new HashMap<String, Long>();
        for (Map.Entry<InetAddress, OutboundTcpConnectionPool> entry : connectionManagers.entrySet())
            completedTasks.put(entry.getKey().getHostAddress(), entry.getValue().cmdCon.getCompletedMesssages());
        return completedTasks;
    }

    public Map<String, Long> getCommandDroppedTasks()
    {
        Map<String, Long> droppedTasks = new HashMap<String, Long>();
        for (Map.Entry<InetAddress, OutboundTcpConnectionPool> entry : connectionManagers.entrySet())
            droppedTasks.put(entry.getKey().getHostAddress(), entry.getValue().cmdCon.getDroppedMessages());
        return droppedTasks;
    }

    public Map<String, Integer> getResponsePendingTasks()
    {
        Map<String, Integer> pendingTasks = new HashMap<String, Integer>();
        for (Map.Entry<InetAddress, OutboundTcpConnectionPool> entry : connectionManagers.entrySet())
            pendingTasks.put(entry.getKey().getHostAddress(), entry.getValue().ackCon.getPendingMessages());
        return pendingTasks;
    }

    public Map<String, Long> getResponseCompletedTasks()
    {
        Map<String, Long> completedTasks = new HashMap<String, Long>();
        for (Map.Entry<InetAddress, OutboundTcpConnectionPool> entry : connectionManagers.entrySet())
            completedTasks.put(entry.getKey().getHostAddress(), entry.getValue().ackCon.getCompletedMesssages());
        return completedTasks;
    }

    public Map<String, Integer> getDroppedMessages()
    {
        Map<String, Integer> map = new HashMap<String, Integer>();
        for (Map.Entry<Verb, DroppedMessageMetrics> entry : droppedMessages.entrySet())
            map.put(entry.getKey().toString(), (int) entry.getValue().dropped.count());
        return map;
    }

    public Map<String, Integer> getRecentlyDroppedMessages()
    {
        Map<String, Integer> map = new HashMap<String, Integer>();
        for (Map.Entry<Verb, DroppedMessageMetrics> entry : droppedMessages.entrySet())
            map.put(entry.getKey().toString(), entry.getValue().getRecentlyDropped());
        return map;
    }

    public long getTotalTimeouts()
    {
        return ConnectionMetrics.totalTimeouts.count();
    }

    public long getRecentTotalTimouts()
    {
        return ConnectionMetrics.getRecentTotalTimeout();
    }

    public Map<String, Long> getTimeoutsPerHost()
    {
        Map<String, Long> result = new HashMap<String, Long>();
        for (Map.Entry<InetAddress, OutboundTcpConnectionPool> entry: connectionManagers.entrySet())
        {
            String ip = entry.getKey().getHostAddress();
            long recent = entry.getValue().getTimeouts();
            result.put(ip, recent);
        }
        return result;
    }

    public Map<String, Long> getRecentTimeoutsPerHost()
    {
        Map<String, Long> result = new HashMap<String, Long>();
        for (Map.Entry<InetAddress, OutboundTcpConnectionPool> entry: connectionManagers.entrySet())
        {
            String ip = entry.getKey().getHostAddress();
            long recent = entry.getValue().getRecentTimeouts();
            result.put(ip, recent);
        }
        return result;
    }
}<|MERGE_RESOLUTION|>--- conflicted
+++ resolved
@@ -473,15 +473,8 @@
         if (cp.ackCon != null)
             cp.ackCon.closeSocket();
         if (cp.cmdCon != null)
-<<<<<<< HEAD
-        cp.cmdCon.closeSocket();
+            cp.cmdCon.closeSocket();
         connectionManagers.remove(to);
-=======
-            cp.cmdCon.closeSocket();
-        connectionManagers_.remove(to);
-        recentTimeoutsPerHost.remove(to.getHostAddress());
-        timeoutsPerHost.remove(to.getHostAddress());
->>>>>>> 2644aa96
     }
 
     public OutboundTcpConnectionPool getConnectionPool(InetAddress to)
