/*
 * Licensed to the Apache Software Foundation (ASF) under one
 * or more contributor license agreements.  See the NOTICE file
 * distributed with this work for additional information
 * regarding copyright ownership.  The ASF licenses this file
 * to you under the Apache License, Version 2.0 (the
 * "License"); you may not use this file except in compliance
 * with the License.  You may obtain a copy of the License at
 *
 *     http://www.apache.org/licenses/LICENSE-2.0
 *
 * Unless required by applicable law or agreed to in writing, software
 * distributed under the License is distributed on an "AS IS" BASIS,
 * WITHOUT WARRANTIES OR CONDITIONS OF ANY KIND, either express or implied.
 * See the License for the specific language governing permissions and
 * limitations under the License.
 */

package org.apache.cassandra.cql3.functions;

import java.io.ByteArrayOutputStream;
import java.io.IOException;
import java.io.InputStream;
import java.lang.invoke.MethodHandle;
import java.lang.invoke.MethodHandles;
import java.lang.invoke.MethodType;
import java.lang.reflect.InvocationTargetException;
import java.lang.reflect.Method;
import java.net.*;
import java.nio.ByteBuffer;
import java.security.*;
import java.security.cert.Certificate;
import java.util.*;
import java.util.concurrent.ConcurrentHashMap;
import java.util.concurrent.ExecutorService;
import java.util.concurrent.ThreadLocalRandom;
import java.util.concurrent.atomic.AtomicInteger;
import java.util.regex.Pattern;

import com.google.common.annotations.VisibleForTesting;
import com.google.common.io.ByteStreams;
import com.google.common.reflect.TypeToken;
import org.slf4j.Logger;
import org.slf4j.LoggerFactory;

import com.datastax.driver.core.TypeCodec;
import org.apache.cassandra.concurrent.NamedThreadFactory;
import org.apache.cassandra.cql3.ColumnIdentifier;
import org.apache.cassandra.db.marshal.AbstractType;
import org.apache.cassandra.exceptions.InvalidRequestException;
import org.apache.cassandra.utils.FBUtilities;
import org.eclipse.jdt.core.compiler.IProblem;
import org.eclipse.jdt.internal.compiler.*;
import org.eclipse.jdt.internal.compiler.Compiler;
import org.eclipse.jdt.internal.compiler.classfmt.ClassFileReader;
import org.eclipse.jdt.internal.compiler.classfmt.ClassFormatException;
import org.eclipse.jdt.internal.compiler.env.ICompilationUnit;
import org.eclipse.jdt.internal.compiler.env.INameEnvironment;
import org.eclipse.jdt.internal.compiler.env.NameEnvironmentAnswer;
import org.eclipse.jdt.internal.compiler.impl.CompilerOptions;
import org.eclipse.jdt.internal.compiler.problem.DefaultProblemFactory;

public final class JavaBasedUDFunction extends UDFunction
{
    private static final String BASE_PACKAGE = "org.apache.cassandra.cql3.udf.gen";

    private static final Pattern JAVA_LANG_PREFIX = Pattern.compile("\\bjava\\.lang\\.");

    static final Logger logger = LoggerFactory.getLogger(JavaBasedUDFunction.class);

    private static final AtomicInteger classSequence = new AtomicInteger();

    // use a JVM standard ExecutorService as DebuggableThreadPoolExecutor references internal
    // classes, which triggers AccessControlException from the UDF sandbox
    private static final UDFExecutorService executor =
        new UDFExecutorService(new NamedThreadFactory("UserDefinedFunctions",
                                                      Thread.MIN_PRIORITY,
                                                      udfClassLoader,
                                                      new SecurityThreadGroup("UserDefinedFunctions", null, UDFunction::initializeThread)),
                               "userfunction");

    private static final EcjTargetClassLoader targetClassLoader = new EcjTargetClassLoader();

    private static final UDFByteCodeVerifier udfByteCodeVerifier = new UDFByteCodeVerifier();

    private static final ProtectionDomain protectionDomain;

    private static final IErrorHandlingPolicy errorHandlingPolicy = DefaultErrorHandlingPolicies.proceedWithAllProblems();
    private static final IProblemFactory problemFactory = new DefaultProblemFactory(Locale.ENGLISH);
    private static final CompilerOptions compilerOptions;

    /**
     * Poor man's template - just a text file splitted at '#' chars.
     * Each string at an even index is a constant string (just copied),
     * each string at an odd index is an 'instruction'.
     */
    private static final String[] javaSourceTemplate;

    static
    {
        udfByteCodeVerifier.addDisallowedMethodCall("java/lang/Class", "forName");
        udfByteCodeVerifier.addDisallowedMethodCall("java/lang/Class", "getClassLoader");
        udfByteCodeVerifier.addDisallowedMethodCall("java/lang/Class", "getResource");
        udfByteCodeVerifier.addDisallowedMethodCall("java/lang/Class", "getResourceAsStream");
        udfByteCodeVerifier.addDisallowedMethodCall("java/lang/ClassLoader", "clearAssertionStatus");
        udfByteCodeVerifier.addDisallowedMethodCall("java/lang/ClassLoader", "getResource");
        udfByteCodeVerifier.addDisallowedMethodCall("java/lang/ClassLoader", "getResourceAsStream");
        udfByteCodeVerifier.addDisallowedMethodCall("java/lang/ClassLoader", "getResources");
        udfByteCodeVerifier.addDisallowedMethodCall("java/lang/ClassLoader", "getSystemClassLoader");
        udfByteCodeVerifier.addDisallowedMethodCall("java/lang/ClassLoader", "getSystemResource");
        udfByteCodeVerifier.addDisallowedMethodCall("java/lang/ClassLoader", "getSystemResourceAsStream");
        udfByteCodeVerifier.addDisallowedMethodCall("java/lang/ClassLoader", "getSystemResources");
        udfByteCodeVerifier.addDisallowedMethodCall("java/lang/ClassLoader", "loadClass");
        udfByteCodeVerifier.addDisallowedMethodCall("java/lang/ClassLoader", "setClassAssertionStatus");
        udfByteCodeVerifier.addDisallowedMethodCall("java/lang/ClassLoader", "setDefaultAssertionStatus");
        udfByteCodeVerifier.addDisallowedMethodCall("java/lang/ClassLoader", "setPackageAssertionStatus");
        udfByteCodeVerifier.addDisallowedMethodCall("java/nio/ByteBuffer", "allocateDirect");
        for (String ia : new String[]{"java/net/InetAddress", "java/net/Inet4Address", "java/net/Inet6Address"})
        {
            // static method, probably performing DNS lookups (despite SecurityManager)
            udfByteCodeVerifier.addDisallowedMethodCall(ia, "getByAddress");
            udfByteCodeVerifier.addDisallowedMethodCall(ia, "getAllByName");
            udfByteCodeVerifier.addDisallowedMethodCall(ia, "getByName");
            udfByteCodeVerifier.addDisallowedMethodCall(ia, "getLocalHost");
            // instance methods, probably performing DNS lookups (despite SecurityManager)
            udfByteCodeVerifier.addDisallowedMethodCall(ia, "getHostName");
            udfByteCodeVerifier.addDisallowedMethodCall(ia, "getCanonicalHostName");
            // ICMP PING
            udfByteCodeVerifier.addDisallowedMethodCall(ia, "isReachable");
        }
        udfByteCodeVerifier.addDisallowedClass("java/net/NetworkInterface");
        udfByteCodeVerifier.addDisallowedClass("java/net/SocketException");

        Map<String, String> settings = new HashMap<>();
        settings.put(CompilerOptions.OPTION_LineNumberAttribute,
                     CompilerOptions.GENERATE);
        settings.put(CompilerOptions.OPTION_SourceFileAttribute,
                     CompilerOptions.DISABLED);
        settings.put(CompilerOptions.OPTION_ReportDeprecation,
                     CompilerOptions.IGNORE);
        settings.put(CompilerOptions.OPTION_Source,
                     CompilerOptions.VERSION_1_8);
        settings.put(CompilerOptions.OPTION_TargetPlatform,
                     CompilerOptions.VERSION_1_8);

        compilerOptions = new CompilerOptions(settings);
        compilerOptions.parseLiteralExpressionsAsConstants = true;

        try (InputStream input = JavaBasedUDFunction.class.getResource("JavaSourceUDF.txt").openConnection().getInputStream())
        {
            ByteArrayOutputStream output = new ByteArrayOutputStream();
            FBUtilities.copy(input, output, Long.MAX_VALUE);
            String template = output.toString();

            StringTokenizer st = new StringTokenizer(template, "#");
            javaSourceTemplate = new String[st.countTokens()];
            for (int i = 0; st.hasMoreElements(); i++)
                javaSourceTemplate[i] = st.nextToken();
        }
        catch (IOException e)
        {
            throw new RuntimeException(e);
        }

        CodeSource codeSource;
        try
        {
            codeSource = new CodeSource(new URL("udf", "localhost", 0, "/java", new URLStreamHandler()
            {
                protected URLConnection openConnection(URL u)
                {
                    return null;
                }
            }), (Certificate[])null);
        }
        catch (MalformedURLException e)
        {
            throw new RuntimeException(e);
        }

        protectionDomain = new ProtectionDomain(codeSource, ThreadAwareSecurityManager.noPermissions, targetClassLoader, null);
    }

    private final JavaUDF javaUDF;

    JavaBasedUDFunction(FunctionName name, List<ColumnIdentifier> argNames, List<AbstractType<?>> argTypes,
                        AbstractType<?> returnType, boolean calledOnNullInput, String body)
    {
        super(name, argNames, argTypes, UDHelper.driverTypes(argTypes),
              returnType, UDHelper.driverType(returnType), calledOnNullInput, "java", body);

<<<<<<< HEAD
        // javaParamTypes is just the Java representation for argTypes resp. argDataTypes
        TypeToken<?>[] javaParamTypes = UDHelper.typeTokens(argDataTypes, calledOnNullInput);
        // javaReturnType is just the Java representation for returnType resp. returnDataType
        TypeToken<?> javaReturnType = UDHelper.asTypeToken(returnDataType);
=======
        // javaParamTypes is just the Java representation for argTypes resp. argCodecs
        Class<?>[] javaParamTypes = UDHelper.javaTypes(argCodecs, calledOnNullInput);
        // javaReturnType is just the Java representation for returnType resp. returnCodec
        Class<?> javaReturnType = UDHelper.asJavaClass(returnCodec);
>>>>>>> a76a8efc

        // put each UDF in a separate package to prevent cross-UDF code access
        String pkgName = BASE_PACKAGE + '.' + generateClassName(name, 'p');
        String clsName = generateClassName(name, 'C');

        String executeInternalName = generateClassName(name, 'x');

        StringBuilder javaSourceBuilder = new StringBuilder();
        int lineOffset = 1;
        for (int i = 0; i < javaSourceTemplate.length; i++)
        {
            String s = javaSourceTemplate[i];

            // strings at odd indexes are 'instructions'
            if ((i & 1) == 1)
            {
                switch (s)
                {
                    case "package_name":
                        s = pkgName;
                        break;
                    case "class_name":
                        s = clsName;
                        break;
                    case "body":
                        lineOffset = countNewlines(javaSourceBuilder);
                        s = body;
                        break;
                    case "arguments":
                        s = generateArguments(javaParamTypes, argNames);
                        break;
                    case "argument_list":
                        s = generateArgumentList(javaParamTypes, argNames);
                        break;
                    case "return_type":
                        s = javaSourceName(javaReturnType);
                        break;
                    case "execute_internal_name":
                        s = executeInternalName;
                        break;
                }
            }

            javaSourceBuilder.append(s);
        }

        String targetClassName = pkgName + '.' + clsName;

        String javaSource = javaSourceBuilder.toString();

        logger.trace("Compiling Java source UDF '{}' as class '{}' using source:\n{}", name, targetClassName, javaSource);

        try
        {
            EcjCompilationUnit compilationUnit = new EcjCompilationUnit(javaSource, targetClassName);

            Compiler compiler = new Compiler(compilationUnit,
                                                                               errorHandlingPolicy,
                                                                               compilerOptions,
                                                                               compilationUnit,
                                                                               problemFactory);
            compiler.compile(new ICompilationUnit[]{ compilationUnit });

            if (compilationUnit.problemList != null && !compilationUnit.problemList.isEmpty())
            {
                boolean fullSource = false;
                StringBuilder problems = new StringBuilder();
                for (IProblem problem : compilationUnit.problemList)
                {
                    long ln = problem.getSourceLineNumber() - lineOffset;
                    if (ln < 1L)
                    {
                        if (problem.isError())
                        {
                            // if generated source around UDF source provided by the user is buggy,
                            // this code is appended.
                            problems.append("GENERATED SOURCE ERROR: line ")
                                    .append(problem.getSourceLineNumber())
                                    .append(" (in generated source): ")
                                    .append(problem.getMessage())
                                    .append('\n');
                            fullSource = true;
                        }
                    }
                    else
                    {
                        problems.append("Line ")
                                .append(Long.toString(ln))
                                .append(": ")
                                .append(problem.getMessage())
                                .append('\n');
                    }
                }

                if (fullSource)
                    throw new InvalidRequestException("Java source compilation failed:\n" + problems + "\n generated source:\n" + javaSource);
                else
                    throw new InvalidRequestException("Java source compilation failed:\n" + problems);
            }

            // Verify the UDF bytecode against use of probably dangerous code
            Set<String> errors = udfByteCodeVerifier.verify(targetClassLoader.classData(targetClassName));
            String validDeclare = "not allowed method declared: " + executeInternalName + '(';
            String validCall = "call to " + targetClassName.replace('.', '/') + '.' + executeInternalName + "()";
            for (Iterator<String> i = errors.iterator(); i.hasNext();)
            {
                String error = i.next();
                // we generate a random name of the private, internal execute method, which is detected by the byte-code verifier
                if (error.startsWith(validDeclare) || error.equals(validCall))
                {
                    i.remove();
                }
            }
            if (!errors.isEmpty())
                throw new InvalidRequestException("Java UDF validation failed: " + errors);

            // Load the class and create a new instance of it
            Thread thread = Thread.currentThread();
            ClassLoader orig = thread.getContextClassLoader();
            try
            {
                thread.setContextClassLoader(UDFunction.udfClassLoader);
                // Execute UDF intiialization from UDF class loader

                Class cls = Class.forName(targetClassName, false, targetClassLoader);

                // Count only non-synthetic methods, so code coverage instrumentation doesn't cause a miscount
                int nonSyntheticMethodCount = 0;
                for (Method m : cls.getDeclaredMethods())
                {
                    if (!m.isSynthetic())
                    {
                        nonSyntheticMethodCount += 1;
                    }
                }

                if (nonSyntheticMethodCount != 2 || cls.getDeclaredConstructors().length != 1)
                    throw new InvalidRequestException("Check your source to not define additional Java methods or constructors");
                MethodType methodType = MethodType.methodType(void.class)
                                                  .appendParameterTypes(TypeCodec.class, TypeCodec[].class);
                MethodHandle ctor = MethodHandles.lookup().findConstructor(cls, methodType);
                this.javaUDF = (JavaUDF) ctor.invokeWithArguments(returnCodec, argCodecs);
            }
            finally
            {
                thread.setContextClassLoader(orig);
            }
        }
        catch (InvocationTargetException e)
        {
            // in case of an ITE, use the cause
            throw new InvalidRequestException(String.format("Could not compile function '%s' from Java source: %s", name, e.getCause()));
        }
        catch (VirtualMachineError e)
        {
            throw e;
        }
        catch (Throwable e)
        {
            throw new InvalidRequestException(String.format("Could not compile function '%s' from Java source: %s", name, e));
        }
    }

    protected ExecutorService executor()
    {
        return executor;
    }

    protected ByteBuffer executeUserDefined(int protocolVersion, List<ByteBuffer> params)
    {
        return javaUDF.executeImpl(protocolVersion, params);
    }


    private static int countNewlines(StringBuilder javaSource)
    {
        int ln = 0;
        for (int i = 0; i < javaSource.length(); i++)
            if (javaSource.charAt(i) == '\n')
                ln++;
        return ln;
    }

    private static String generateClassName(FunctionName name, char prefix)
    {
        String qualifiedName = name.toString();

        StringBuilder sb = new StringBuilder(qualifiedName.length() + 10);
        sb.append(prefix);
        for (int i = 0; i < qualifiedName.length(); i++)
        {
            char c = qualifiedName.charAt(i);
            if (Character.isJavaIdentifierPart(c))
                sb.append(c);
            else
                sb.append(Integer.toHexString(((short)c)&0xffff));
        }
        sb.append('_')
          .append(ThreadLocalRandom.current().nextInt() & 0xffffff)
          .append('_')
          .append(classSequence.incrementAndGet());
        return sb.toString();
    }

    @VisibleForTesting
    public static String javaSourceName(TypeToken<?> type)
    {
        String n = type.toString();
        return JAVA_LANG_PREFIX.matcher(n).replaceAll("");
    }

    private static String generateArgumentList(TypeToken<?>[] paramTypes, List<ColumnIdentifier> argNames)
    {
        // initial builder size can just be a guess (prevent temp object allocations)
        StringBuilder code = new StringBuilder(32 * paramTypes.length);
        for (int i = 0; i < paramTypes.length; i++)
        {
            if (i > 0)
                code.append(", ");
            code.append(javaSourceName(paramTypes[i]))
                .append(' ')
                .append(argNames.get(i));
        }
        return code.toString();
    }

    private static String generateArguments(TypeToken<?>[] paramTypes, List<ColumnIdentifier> argNames)
    {
        StringBuilder code = new StringBuilder(64 * paramTypes.length);
        for (int i = 0; i < paramTypes.length; i++)
        {
            if (i > 0)
                code.append(",\n");

            if (logger.isTraceEnabled())
                code.append("            /* parameter '").append(argNames.get(i)).append("' */\n");

            code
                // cast to Java type
                .append("            (").append(javaSourceName(paramTypes[i])).append(") ")
                // generate object representation of input parameter (call UDFunction.compose)
                .append(composeMethod(paramTypes[i])).append("(protocolVersion, ").append(i).append(", params.get(").append(i).append("))");
        }
        return code.toString();
    }

    private static String composeMethod(TypeToken<?> type)
    {
        return (type.isPrimitive()) ? ("super.compose_" + type.getRawType().getName()) : "super.compose";
    }

    // Java source UDFs are a very simple compilation task, which allows us to let one class implement
    // all interfaces required by ECJ.
    static final class EcjCompilationUnit implements ICompilationUnit, ICompilerRequestor, INameEnvironment
    {
        List<IProblem> problemList;
        private final String className;
        private final char[] sourceCode;

        EcjCompilationUnit(String sourceCode, String className)
        {
            this.className = className;
            this.sourceCode = sourceCode.toCharArray();
        }

        // ICompilationUnit

        @Override
        public char[] getFileName()
        {
            return sourceCode;
        }

        @Override
        public char[] getContents()
        {
            return sourceCode;
        }

        @Override
        public char[] getMainTypeName()
        {
            int dot = className.lastIndexOf('.');
            return ((dot > 0) ? className.substring(dot + 1) : className).toCharArray();
        }

        @Override
        public char[][] getPackageName()
        {
            StringTokenizer izer = new StringTokenizer(className, ".");
            char[][] result = new char[izer.countTokens() - 1][];
            for (int i = 0; i < result.length; i++)
                result[i] = izer.nextToken().toCharArray();
            return result;
        }

        @Override
        public boolean ignoreOptionalProblems()
        {
            return false;
        }

        // ICompilerRequestor

        @Override
        public void acceptResult(CompilationResult result)
        {
            if (result.hasErrors())
            {
                IProblem[] problems = result.getProblems();
                if (problemList == null)
                    problemList = new ArrayList<>(problems.length);
                Collections.addAll(problemList, problems);
            }
            else
            {
                ClassFile[] classFiles = result.getClassFiles();
                for (ClassFile classFile : classFiles)
                    targetClassLoader.addClass(className, classFile.getBytes());
            }
        }

        // INameEnvironment

        @Override
        public NameEnvironmentAnswer findType(char[][] compoundTypeName)
        {
            StringBuilder result = new StringBuilder();
            for (int i = 0; i < compoundTypeName.length; i++)
            {
                if (i > 0)
                    result.append('.');
                result.append(compoundTypeName[i]);
            }
            return findType(result.toString());
        }

        @Override
        public NameEnvironmentAnswer findType(char[] typeName, char[][] packageName)
        {
            StringBuilder result = new StringBuilder();
            int i = 0;
            for (; i < packageName.length; i++)
            {
                if (i > 0)
                    result.append('.');
                result.append(packageName[i]);
            }
            if (i > 0)
                result.append('.');
            result.append(typeName);
            return findType(result.toString());
        }

        private NameEnvironmentAnswer findType(String className)
        {
            if (className.equals(this.className))
            {
                return new NameEnvironmentAnswer(this, null);
            }

            String resourceName = className.replace('.', '/') + ".class";

            try (InputStream is = UDFunction.udfClassLoader.getResourceAsStream(resourceName))
            {
                if (is != null)
                {
                    byte[] classBytes = ByteStreams.toByteArray(is);
                    char[] fileName = className.toCharArray();
                    ClassFileReader classFileReader = new ClassFileReader(classBytes, fileName, true);
                    return new NameEnvironmentAnswer(classFileReader, null);
                }
            }
            catch (IOException | ClassFormatException exc)
            {
                throw new RuntimeException(exc);
            }
            return null;
        }

        private boolean isPackage(String result)
        {
            if (result.equals(this.className))
                return false;
            String resourceName = result.replace('.', '/') + ".class";
            try (InputStream is = UDFunction.udfClassLoader.getResourceAsStream(resourceName))
            {
                return is == null;
            }
            catch (IOException e)
            {
                // we are here, since close on is failed. That means it was not null
                return false;
            }
        }

        @Override
        public boolean isPackage(char[][] parentPackageName, char[] packageName)
        {
            StringBuilder result = new StringBuilder();
            int i = 0;
            if (parentPackageName != null)
                for (; i < parentPackageName.length; i++)
                {
                    if (i > 0)
                        result.append('.');
                    result.append(parentPackageName[i]);
                }

            if (Character.isUpperCase(packageName[0]) && !isPackage(result.toString()))
                return false;
            if (i > 0)
                result.append('.');
            result.append(packageName);

            return isPackage(result.toString());
        }

        @Override
        public void cleanup()
        {
        }
    }

    static final class EcjTargetClassLoader extends SecureClassLoader
    {
        EcjTargetClassLoader()
        {
            super(UDFunction.udfClassLoader);
        }

        // This map is usually empty.
        // It only contains data *during* UDF compilation but not during runtime.
        //
        // addClass() is invoked by ECJ after successful compilation of the generated Java source.
        // loadClass(targetClassName) is invoked by buildUDF() after ECJ returned from successful compilation.
        //
        private final Map<String, byte[]> classes = new ConcurrentHashMap<>();

        void addClass(String className, byte[] classData)
        {
            classes.put(className, classData);
        }

        byte[] classData(String className)
        {
            return classes.get(className);
        }

        protected Class<?> findClass(String name) throws ClassNotFoundException
        {
            // remove the class binary - it's only used once - so it's wasting heap
            byte[] classData = classes.remove(name);

            if (classData != null)
                return defineClass(name, classData, 0, classData.length, protectionDomain);

            return getParent().loadClass(name);
        }

        protected PermissionCollection getPermissions(CodeSource codesource)
        {
            return ThreadAwareSecurityManager.noPermissions;
        }
    }}<|MERGE_RESOLUTION|>--- conflicted
+++ resolved
@@ -189,17 +189,10 @@
         super(name, argNames, argTypes, UDHelper.driverTypes(argTypes),
               returnType, UDHelper.driverType(returnType), calledOnNullInput, "java", body);
 
-<<<<<<< HEAD
         // javaParamTypes is just the Java representation for argTypes resp. argDataTypes
-        TypeToken<?>[] javaParamTypes = UDHelper.typeTokens(argDataTypes, calledOnNullInput);
+        TypeToken<?>[] javaParamTypes = UDHelper.typeTokens(argCodecs, calledOnNullInput);
         // javaReturnType is just the Java representation for returnType resp. returnDataType
-        TypeToken<?> javaReturnType = UDHelper.asTypeToken(returnDataType);
-=======
-        // javaParamTypes is just the Java representation for argTypes resp. argCodecs
-        Class<?>[] javaParamTypes = UDHelper.javaTypes(argCodecs, calledOnNullInput);
-        // javaReturnType is just the Java representation for returnType resp. returnCodec
-        Class<?> javaReturnType = UDHelper.asJavaClass(returnCodec);
->>>>>>> a76a8efc
+        TypeToken<?> javaReturnType = returnCodec.getJavaType();
 
         // put each UDF in a separate package to prevent cross-UDF code access
         String pkgName = BASE_PACKAGE + '.' + generateClassName(name, 'p');
