/*
 * Licensed to the Apache Software Foundation (ASF) under one
 * or more contributor license agreements.  See the NOTICE file
 * distributed with this work for additional information
 * regarding copyright ownership.  The ASF licenses this file
 * to you under the Apache License, Version 2.0 (the
 * "License"); you may not use this file except in compliance
 * with the License.  You may obtain a copy of the License at
 *
 *     http://www.apache.org/licenses/LICENSE-2.0
 *
 * Unless required by applicable law or agreed to in writing, software
 * distributed under the License is distributed on an "AS IS" BASIS,
 * WITHOUT WARRANTIES OR CONDITIONS OF ANY KIND, either express or implied.
 * See the License for the specific language governing permissions and
 * limitations under the License.
 */
package org.apache.cassandra.cql3.restrictions;

<<<<<<< HEAD
import org.apache.cassandra.cql3.QueryOptions;
import org.apache.cassandra.cql3.statements.Bound;
import org.apache.cassandra.db.MultiCBuilder;
=======
import java.nio.ByteBuffer;

import org.apache.cassandra.config.ColumnDefinition;

import org.apache.cassandra.cql3.ColumnSpecification;
import org.apache.cassandra.cql3.QueryOptions;
import org.apache.cassandra.cql3.statements.Bound;
import org.apache.cassandra.db.composites.CompositesBuilder;
import org.apache.cassandra.exceptions.InvalidRequestException;
import static org.apache.cassandra.cql3.statements.RequestValidations.checkBindValueSet;
import static org.apache.cassandra.cql3.statements.RequestValidations.checkFalse;
import static org.apache.cassandra.cql3.statements.RequestValidations.checkNotNull;
>>>>>>> 90fc8969

/**
 * Base class for <code>Restriction</code>s
 */
abstract class AbstractRestriction  implements Restriction
{
    @Override
    public  boolean isOnToken()
    {
        return false;
    }

    @Override
    public boolean isMultiColumn()
    {
        return false;
    }

    @Override
    public boolean isSlice()
    {
        return false;
    }

    @Override
    public boolean isEQ()
    {
        return false;
    }

    @Override
    public boolean isIN()
    {
        return false;
    }

    @Override
    public boolean isContains()
    {
        return false;
    }

    @Override
    public boolean isNotNull()
    {
        return false;
    }

    @Override
    public boolean hasBound(Bound b)
    {
        return true;
    }

    @Override
    public MultiCBuilder appendBoundTo(MultiCBuilder builder, Bound bound, QueryOptions options)
    {
        return appendTo(builder, options);
    }

    @Override
    public boolean isInclusive(Bound b)
    {
        return true;
    }
<<<<<<< HEAD
=======

    protected static ByteBuffer validateIndexedValue(ColumnSpecification columnSpec,
                                                     ByteBuffer value)
                                                     throws InvalidRequestException
    {
        checkNotNull(value, "Unsupported null value for indexed column %s", columnSpec.name);
        checkBindValueSet(value, "Unsupported unset value for indexed column %s", columnSpec.name);
        checkFalse(value.remaining() > 0xFFFF, "Index expression values may not be larger than 64K");
        return value;
    }

    /**
     * Reverses the specified bound if the column type is a reversed one.
     *
     * @param columnDefinition the column definition
     * @param bound the bound
     * @return the bound reversed if the column type was a reversed one or the original bound
     */
    protected static Bound reverseBoundIfNeeded(ColumnDefinition columnDefinition, Bound bound)
    {
        return columnDefinition.isReversedType() ? bound.reverse() : bound;
    }
>>>>>>> 90fc8969
}<|MERGE_RESOLUTION|>--- conflicted
+++ resolved
@@ -17,24 +17,11 @@
  */
 package org.apache.cassandra.cql3.restrictions;
 
-<<<<<<< HEAD
 import org.apache.cassandra.cql3.QueryOptions;
 import org.apache.cassandra.cql3.statements.Bound;
 import org.apache.cassandra.db.MultiCBuilder;
-=======
-import java.nio.ByteBuffer;
 
 import org.apache.cassandra.config.ColumnDefinition;
-
-import org.apache.cassandra.cql3.ColumnSpecification;
-import org.apache.cassandra.cql3.QueryOptions;
-import org.apache.cassandra.cql3.statements.Bound;
-import org.apache.cassandra.db.composites.CompositesBuilder;
-import org.apache.cassandra.exceptions.InvalidRequestException;
-import static org.apache.cassandra.cql3.statements.RequestValidations.checkBindValueSet;
-import static org.apache.cassandra.cql3.statements.RequestValidations.checkFalse;
-import static org.apache.cassandra.cql3.statements.RequestValidations.checkNotNull;
->>>>>>> 90fc8969
 
 /**
  * Base class for <code>Restriction</code>s
@@ -100,18 +87,6 @@
     {
         return true;
     }
-<<<<<<< HEAD
-=======
-
-    protected static ByteBuffer validateIndexedValue(ColumnSpecification columnSpec,
-                                                     ByteBuffer value)
-                                                     throws InvalidRequestException
-    {
-        checkNotNull(value, "Unsupported null value for indexed column %s", columnSpec.name);
-        checkBindValueSet(value, "Unsupported unset value for indexed column %s", columnSpec.name);
-        checkFalse(value.remaining() > 0xFFFF, "Index expression values may not be larger than 64K");
-        return value;
-    }
 
     /**
      * Reverses the specified bound if the column type is a reversed one.
@@ -124,5 +99,4 @@
     {
         return columnDefinition.isReversedType() ? bound.reverse() : bound;
     }
->>>>>>> 90fc8969
 }