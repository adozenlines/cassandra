--- conflicted
+++ resolved
@@ -63,11 +63,7 @@
 
     public static class StreamRateLimiter
     {
-<<<<<<< HEAD
-        private static final double ONE_MEGA_BIT = (1024 * 1024) / 8; // from bits
-=======
-        private static final double BYTES_PER_MEGABIT = 1024 * 1024 / 8;
->>>>>>> da9f030c
+        private static final double BYTES_PER_MEGABIT = (1024 * 1024) / 8; // from bits
         private static final RateLimiter limiter = RateLimiter.create(Double.MAX_VALUE);
         private static final RateLimiter interDCLimiter = RateLimiter.create(Double.MAX_VALUE);
         private final boolean isLocalDC;
